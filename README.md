--- conflicted
+++ resolved
@@ -18,40 +18,11 @@
 
 Julia <= 1.1 does not allow to set unregistered packages as dependency. Until that changes (hopefully pretty soon, see [here](https://github.com/JuliaLang/Pkg.jl/pull/1088)), one needs to install the unregistered dependency, in this case, SpineInterface, by hand.
 
-<<<<<<< HEAD
-```julia
-Pkg.clone("https://github.com/Spine-project/Spine-Model.git", "SpineModel")
-```
-
-This will install `SpineModel.jl` and all its dependencies, except for `spinedatabase_api` which is
-a Python package and thus needs to be installed separately.
-
-#### Installing spinedatabase_api
-
-If you have already installed `spinedatabase_api` to use it in [Spine Toolbox](https://github.com/Spine-project/Spine-toolbox), you can also use it in Spine Model.
-All you need to do is configure PyCall to use the same python Spine Toolbox is using. To determine the path of the python installation you are using, run the following inside a python shell:
-
-```python
-import sys
-print(sys.executable)
-```
-
-this should return the path of your python executable,
-
-
-In the julia REPL, run
-
-```julia
-using PyCall
-ENV["PYTHON"] = "... path of your python executable ..."
-Pkg.build("PyCall")
-=======
 From the Julia REPL, press the key `]` to enter the Pkg-REPL mode, then run
 
 ```julia
 (v1.0) pkg> add https://github.com/Spine-project/SpineInterface.jl.git
 (v1.0) pkg> add https://github.com/Spine-project/Spine-Model.git#dev
->>>>>>> 70008e53
 ```
 
 ### Upgrading
