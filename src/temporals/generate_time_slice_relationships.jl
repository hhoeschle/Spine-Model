#############################################################################
# Copyright (C) 2017 - 2018  Spine Project
#
# This file is part of Spine Model.
#
# Spine Model is free software: you can redistribute it and/or modify
# it under the terms of the GNU Lesser General Public License as published by
# the Free Software Foundation, either version 3 of the License, or
# (at your option) any later version.
#
# Spine Model is distributed in the hope that it will be useful,
# but WITHOUT ANY WARRANTY; without even the implied warranty of
# MERCHANTABILITY or FITNESS FOR A PARTICULAR PURPOSE. See the
# GNU Lesser General Public License for more details.
#
# You should have received a copy of the GNU Lesser General Public License
# along with this program.  If not, see <http://www.gnu.org/licenses/>.
#############################################################################
##TODO:
# have an eye on where unique! is necessary for speedup

"""
    generate_time_slice_relationships(detailed_timeslicemap)

A tuple returned for a specific timeslice t', returning all timeslices t'' directly before t'.
"""
function generate_time_slice_relationships()
    list_t_succeeds_t = []
    list_t_in_t = []
    list_t_in_t_excl = []
    list_t_overlaps_t = []
    list_t_overlaps_t_excl = []
    top_list = []
    for i in time_slice()
        for j in time_slice()
            if before(i, j)
                push!(list_t_succeeds_t, tuple(i, j))
            end
            if in(j, i)
                push!(list_t_in_t, tuple(i, j))
                if i != j
                    push!(list_t_in_t_excl, tuple(i, j))
                end
            end
            if overlaps(i, j)
                push!(list_t_overlaps_t, tuple(i, j))
                if i != j
                    push!(list_t_overlaps_t_excl, tuple(i, j))
                end
            end
        end
    end
    # TODO: instead of unique -> check beforehand whether timeslice tuple is already added
    # Is `unique!()` slow? I fear the above check can be a bit slow.
    # An alternative is to use `Set()` instead of `[]` to warranty uniqueness,
    # but then we lose the order - do we care about order?
    unique!(list_t_in_t)
    unique!(list_t_in_t_excl)
    unique!(list_t_overlaps_t)
    unique!(list_t_overlaps_t_excl)

    @suppress_err begin
        functionname_t_succeeds_t = "t_succeeds_t"
        functionname_t_in_t = "t_in_t"
        functionname_t_in_t_excl = "t_in_t_excl"
        functionname_t_overlaps_t = "t_overlaps_t"
        functionname_t_overlaps_t_excl = "t_overlaps_t_excl"
        functionname_t_top_level = "t_top_level"

        @eval begin
            """
                $($functionname_t_succeeds_t)(;t_before=nothing, t_after=nothing)

            The tuples of the list '$($functionname_t_succeeds_t)'. Return all time_slices which coincide in there start-
            and enddate, respectively.
            The argument `t_before` or `t_after` can be used, e.g., to return the corresponding timeslices which
            are directly after or before, respective to the entered timeslice

            # Examples
            ```julia
            julia> t_succeeds_t(t_before = Symbol("2018-02-23T09:00:00__2018-02-23T09:30:00"))
            1-element Array{Symbol,1}:
             Symbol("2018-02-23T09:30:00__2018-02-23T10:00:00")
             ```
            """
            function $(Symbol(functionname_t_succeeds_t))(;t_before=nothing, t_after=nothing)
                if t_before == t_after == nothing
                    $list_t_succeeds_t
                elseif t_before != nothing && t_after == nothing
                    unique!([t2 for (t1, t2) in $list_t_succeeds_t if t1 in t_before])
                elseif t_before == nothing && t_after != nothing
                    unique!([t1 for (t1, t2) in $list_t_succeeds_t if t2 in t_after])
                else
                    error("please specify just one of t_before and t_after")
                end
            end
            """
                $($functionname_t_in_t)(;t_long=nothing, t_short=nothing)

            The tuples of the list '$($functionname_t_in_t)'. Return all time_slices which are either fully
            above or fully within another timeslice.
            The argument `t_long` or `t_short` can be used, e.g., to return the corresponding timeslices which
            are directly below or above, respective to the entered timeslice

            # Examples
            ```julia
            julia> t_in_t(t_short=Symbol("2018-02-22T11:00:00__2018-02-22T11:30:00"))
            3-element Array{Symbol,1}:
             Symbol("2018-02-22T11:00:00__2018-02-22T11:30:00")
             Symbol("2018-02-22T10:30:00__2018-02-22T13:30:00")
             Symbol("2018-02-22T10:30:00__2018-02-23T10:30:00")
             ```
            """
            function $(Symbol(functionname_t_in_t))(;t_long=nothing, t_short=nothing)
                if t_long == t_short == nothing
                    $list_t_in_t
                elseif t_long != nothing && t_short == nothing
                    unique!([t2 for (t1, t2) in $list_t_in_t if t1 in t_long])
                elseif t_long == nothing && t_short != nothing
                    unique!([t1 for (t1, t2) in $list_t_in_t if t2 in t_short])
                else
                    error("please specify just one of t_long and t_short")
                end
            end
            """
                $($functionname_t_in_t_excl)(;t_long=nothing, t_short=nothing)

            The tuples of the list '$($functionname_t_in_t_excl)'. See '$($functionname_t_in_t)'.
            Difference: Excludes the timeslice itself

            # Examples
            ```julia
            julia> t_in_t_excl(t_short=Symbol("2018-02-22T11:00:00__2018-02-22T11:30:00"))
            2-element Array{Symbol,1}:
             Symbol("2018-02-22T10:30:00__2018-02-22T13:30:00")
             Symbol("2018-02-22T10:30:00__2018-02-23T10:30:00")
             ```
            """
            function $(Symbol(functionname_t_in_t_excl))(;t_long=nothing, t_short=nothing)
                if t_long == t_short == nothing
                    $list_t_in_t_excl
                elseif t_long != nothing && t_short == nothing
                    unique!([t2 for (t1, t2) in $list_t_in_t_excl if t1 in t_long])
                elseif t_long == nothing && t_short != nothing
                    unique!([t1 for (t1, t2) in $list_t_in_t_excl if t2 in t_short])
                else
                    error("please specify just one of t_long and t_short")
                end
            end
            """
                $($functionname_t_overlaps_t)()

            Tuples of the list '$($functionname_t_overlaps_t). Return all timeslice tuples, which
            have some time in common.
            The argument `t_overlap` can be used, e.g., to return the corresponding timeslices which
            are overlapping the entered timeslice.

            # Examples
            ```julia
            julia> t_overlaps_t()
            21-element Array{Any,1}:
             (2018-02-22T10:30:00...2018-02-22T11:00:00 (tb1__t1), 2018-02-22T10:30:00...2018-02-22T11:00:00 (tb1__t1))
             (2018-02-22T10:30:00...2018-02-22T11:00:00 (tb1__t1), 2018-02-22T10:30:00...2018-02-22T11:30:00 (tb2__t1))
             (2018-02-22T11:00:00...2018-02-22T11:30:00 (tb1__t2), 2018-02-22T11:00:00...2018-02-22T11:30:00 (tb1__t2))
             ....
             ```
            """
            function $(Symbol(functionname_t_overlaps_t))()
                    $list_t_overlaps_t
            end
            """
                $($functionname_t_overlaps_t)(t_overlap::Union{TimeSlice,Array{TimeSlice,1}})

            Tuples of the list '$($functionname_t_overlaps_t). Return all timeslice tuples, which
            have some time in common.
            The argument can be used, e.g., to return the corresponding timeslices which
            are overlapping the entered timeslice(s).

            # Examples
            ```julia
            julia> t_overlaps_t(time_slice()[1])
            2-element Array{SpineModel.TimeSlice,1}:
             2018-02-22T10:30:00...2018-02-22T11:00:00 (tb1__t1)
             2018-02-22T10:30:00...2018-02-22T11:30:00 (tb2__t1)
             ```
            """
            function $(Symbol(functionname_t_overlaps_t))(t_overlap::Union{TimeSlice,Array{TimeSlice,1}})
                    t_overlap isa Array || (t_overlap = [t_overlap])
                    unique!([t2 for (t1, t2) in $list_t_overlaps_t if t1 in t_overlap])
            end
            """
                $($functionname_t_overlaps_t)(t_overlap1::Union{TimeSlice,Array{TimeSlice,1}}, t_overlap2::Union{TimeSlice,Array{TimeSlice,1}})

            Tuples of the list '$($functionname_t_overlaps_t). Return all timeslice tuples, which
            have some time in common.
            The arguments can be used, e.g., to return the corresponding timeslices which
            are overlapping from both lists of timeslices.

            # Examples
            ```julia
            julia> t_overlaps_t(time_slice()[1],time_slice()[7])
            2-element Array{SpineModel.TimeSlice,1}:
             2018-02-22T10:30:00...2018-02-22T11:00:00 (tb1__t1)
             2018-02-22T10:30:00...2018-02-22T11:30:00 (tb2__t1)
             ```
            """
            function $(Symbol(functionname_t_overlaps_t))(t_overlap1::Union{TimeSlice,Array{TimeSlice,1}}, t_overlap2::Union{TimeSlice,Array{TimeSlice,1}})
                    t_overlap1 isa Array || (t_overlap1 = [t_overlap1])
                    t_overlap2 isa Array || (t_overlap2 = [t_overlap2])
                    overlap_list = [(t1, t2) for (t1, t2) in $list_t_overlaps_t if t1 in t_overlap1 && t2 in t_overlap2]
                    t_list = vcat(first.(overlap_list),last.(overlap_list))
                    unique!(t_list)
            end

            """
                $($functionname_t_overlaps_t_excl)'(;t_overlap=nothing)

            The tuples of the list '$($functionname_t_overlaps_t_excl)'. See '$($functionname_t_overlaps_t)'.
            Difference: Excludes the timeslice itself

            # Examples
            ```julia
            julia> t_overlaps_t_excl(t_overlap=Symbol("2018-02-22T10:30:00__2018-02-22T11:00:00"))
            2-element Array{Symbol,1}:
             Symbol("2018-02-22T10:30:00__2018-02-22T13:30:00")
             Symbol("2018-02-22T10:30:00__2018-02-23T10:30:00")
             ```
            """
            function $(Symbol(functionname_t_overlaps_t_excl))()
                    $list_t_overlaps_t_excl
            end
            """
                $($functionname_t_overlaps_t_excl)'(;t_overlap=nothing)

            The tuples of the list '$($functionname_t_overlaps_t_excl)'. See '$($functionname_t_overlaps_t)'.
            Difference: Excludes the timeslice itself
            """
            function $(Symbol(functionname_t_overlaps_t_excl))(t_overlap::Union{TimeSlice,Array{TimeSlice,1}})
                    t_overlap isa Array || (t_overlap = [t_overlap])
                    unique!([t2 for (t1, t2) in $list_t_overlaps_t_excl if t1 in t_overlap])
            end
            """
                $($functionname_t_overlaps_t_excl)'(;t_overlap=nothing)

            The tuples of the list '$($functionname_t_overlaps_t_excl)'. See '$($functionname_t_overlaps_t)'.
            Difference: Excludes the timeslice itself
            """
            function $(Symbol(functionname_t_overlaps_t_excl))(t_overlap1::Union{TimeSlice,Array{TimeSlice,1}}, t_overlap2::Union{TimeSlice,Array{TimeSlice,1}})
                    t_overlap1 isa Array || (t_overlap1 = [t_overlap1])
                    t_overlap2 isa Array || (t_overlap2 = [t_overlap2])
                    overlap_list = [(t1, t2) for (t1, t2) in $list_t_overlaps_t_excl if t1 in t_overlap1 && t2 in t_overlap2]
                    t_list = vcat(first.(overlap_list),last.(overlap_list))
                    unique!(t_list)
            end



            """
                $($functionname_t_overlaps_t_excl)'(;t_overlap=nothing)

            The tuples of the list '$($functionname_t_overlaps_t_excl)'. See '$($functionname_t_overlaps_t)'.
            Difference: Excludes the timeslice itself
            """
            function $(Symbol(functionname_t_overlaps_t_excl))(;t_overlap=nothing)
                if t_overlap == nothing
                    $list_t_overlaps_t_excl
                else
                    unique!([t2 for (t1, t2) in $list_t_overlaps_t_excl if t1 in t_overlap])
                end
            end

            """
<<<<<<< HEAD
                $($functionname_t_top_level)'(;t_list=nothing)
=======
                $($functionname_t_top_level)'(t_list::Union{TimeSlice,Array{TimeSlice,1}})
>>>>>>> e6d5df99

            For a set of overlapping timeslices, the top most timeslices are returned.

            # Examples
            ```julia
            julia> t_top_level(time_slice())
            3-element Array{Any,1}:
             (start: 2018-02-22T10:30:00, end: 2018-02-22T11:30:00) (JuMP_name: tb2__t1)
             (start: 2018-02-22T11:30:00, end: 2018-02-22T12:30:00) (JuMP_name: tb2__t2)
             (start: 2018-02-22T12:30:00, end: 2018-02-22T13:30:00) (JuMP_name: tb2__t3)
             ```
            """
            function $(Symbol(functionname_t_top_level))(t_list::Union{TimeSlice,Array{TimeSlice,1}})
                t_list isa Array || (t_list = [t_list])
                    sort!(t_list)
                    i=1
                    j=1
                    while i < length(t_list)
                        while j <= length(t_list) && (t_list[i].start == t_list[j].start || t_list[i].end_ >= t_list[j].end_) ##NOTE: sufficient?
                            if t_list[i].end_ < t_list[j].end_
                                i = j
                                j +=1
                            else #go to next [j]
                                j += 1
                            end
                        end
                        push!($top_list, t_list[i])
                        i = j
                    end
                    unique!($top_list)
                    $top_list
            end
            export $(Symbol(functionname_t_succeeds_t))
            export $(Symbol(functionname_t_in_t))
            export $(Symbol(functionname_t_in_t_excl))
            export $(Symbol(functionname_t_overlaps_t))
            export $(Symbol(functionname_t_overlaps_t_excl))
            export $(Symbol(functionname_t_top_level))
        end
    end
end

#@Maren: can we add the t_overlaps_t
<|MERGE_RESOLUTION|>--- conflicted
+++ resolved
@@ -1,320 +1,316 @@
-#############################################################################
-# Copyright (C) 2017 - 2018  Spine Project
-#
-# This file is part of Spine Model.
-#
-# Spine Model is free software: you can redistribute it and/or modify
-# it under the terms of the GNU Lesser General Public License as published by
-# the Free Software Foundation, either version 3 of the License, or
-# (at your option) any later version.
-#
-# Spine Model is distributed in the hope that it will be useful,
-# but WITHOUT ANY WARRANTY; without even the implied warranty of
-# MERCHANTABILITY or FITNESS FOR A PARTICULAR PURPOSE. See the
-# GNU Lesser General Public License for more details.
-#
-# You should have received a copy of the GNU Lesser General Public License
-# along with this program.  If not, see <http://www.gnu.org/licenses/>.
-#############################################################################
-##TODO:
-# have an eye on where unique! is necessary for speedup
-
-"""
-    generate_time_slice_relationships(detailed_timeslicemap)
-
-A tuple returned for a specific timeslice t', returning all timeslices t'' directly before t'.
-"""
-function generate_time_slice_relationships()
-    list_t_succeeds_t = []
-    list_t_in_t = []
-    list_t_in_t_excl = []
-    list_t_overlaps_t = []
-    list_t_overlaps_t_excl = []
-    top_list = []
-    for i in time_slice()
-        for j in time_slice()
-            if before(i, j)
-                push!(list_t_succeeds_t, tuple(i, j))
-            end
-            if in(j, i)
-                push!(list_t_in_t, tuple(i, j))
-                if i != j
-                    push!(list_t_in_t_excl, tuple(i, j))
-                end
-            end
-            if overlaps(i, j)
-                push!(list_t_overlaps_t, tuple(i, j))
-                if i != j
-                    push!(list_t_overlaps_t_excl, tuple(i, j))
-                end
-            end
-        end
-    end
-    # TODO: instead of unique -> check beforehand whether timeslice tuple is already added
-    # Is `unique!()` slow? I fear the above check can be a bit slow.
-    # An alternative is to use `Set()` instead of `[]` to warranty uniqueness,
-    # but then we lose the order - do we care about order?
-    unique!(list_t_in_t)
-    unique!(list_t_in_t_excl)
-    unique!(list_t_overlaps_t)
-    unique!(list_t_overlaps_t_excl)
-
-    @suppress_err begin
-        functionname_t_succeeds_t = "t_succeeds_t"
-        functionname_t_in_t = "t_in_t"
-        functionname_t_in_t_excl = "t_in_t_excl"
-        functionname_t_overlaps_t = "t_overlaps_t"
-        functionname_t_overlaps_t_excl = "t_overlaps_t_excl"
-        functionname_t_top_level = "t_top_level"
-
-        @eval begin
-            """
-                $($functionname_t_succeeds_t)(;t_before=nothing, t_after=nothing)
-
-            The tuples of the list '$($functionname_t_succeeds_t)'. Return all time_slices which coincide in there start-
-            and enddate, respectively.
-            The argument `t_before` or `t_after` can be used, e.g., to return the corresponding timeslices which
-            are directly after or before, respective to the entered timeslice
-
-            # Examples
-            ```julia
-            julia> t_succeeds_t(t_before = Symbol("2018-02-23T09:00:00__2018-02-23T09:30:00"))
-            1-element Array{Symbol,1}:
-             Symbol("2018-02-23T09:30:00__2018-02-23T10:00:00")
-             ```
-            """
-            function $(Symbol(functionname_t_succeeds_t))(;t_before=nothing, t_after=nothing)
-                if t_before == t_after == nothing
-                    $list_t_succeeds_t
-                elseif t_before != nothing && t_after == nothing
-                    unique!([t2 for (t1, t2) in $list_t_succeeds_t if t1 in t_before])
-                elseif t_before == nothing && t_after != nothing
-                    unique!([t1 for (t1, t2) in $list_t_succeeds_t if t2 in t_after])
-                else
-                    error("please specify just one of t_before and t_after")
-                end
-            end
-            """
-                $($functionname_t_in_t)(;t_long=nothing, t_short=nothing)
-
-            The tuples of the list '$($functionname_t_in_t)'. Return all time_slices which are either fully
-            above or fully within another timeslice.
-            The argument `t_long` or `t_short` can be used, e.g., to return the corresponding timeslices which
-            are directly below or above, respective to the entered timeslice
-
-            # Examples
-            ```julia
-            julia> t_in_t(t_short=Symbol("2018-02-22T11:00:00__2018-02-22T11:30:00"))
-            3-element Array{Symbol,1}:
-             Symbol("2018-02-22T11:00:00__2018-02-22T11:30:00")
-             Symbol("2018-02-22T10:30:00__2018-02-22T13:30:00")
-             Symbol("2018-02-22T10:30:00__2018-02-23T10:30:00")
-             ```
-            """
-            function $(Symbol(functionname_t_in_t))(;t_long=nothing, t_short=nothing)
-                if t_long == t_short == nothing
-                    $list_t_in_t
-                elseif t_long != nothing && t_short == nothing
-                    unique!([t2 for (t1, t2) in $list_t_in_t if t1 in t_long])
-                elseif t_long == nothing && t_short != nothing
-                    unique!([t1 for (t1, t2) in $list_t_in_t if t2 in t_short])
-                else
-                    error("please specify just one of t_long and t_short")
-                end
-            end
-            """
-                $($functionname_t_in_t_excl)(;t_long=nothing, t_short=nothing)
-
-            The tuples of the list '$($functionname_t_in_t_excl)'. See '$($functionname_t_in_t)'.
-            Difference: Excludes the timeslice itself
-
-            # Examples
-            ```julia
-            julia> t_in_t_excl(t_short=Symbol("2018-02-22T11:00:00__2018-02-22T11:30:00"))
-            2-element Array{Symbol,1}:
-             Symbol("2018-02-22T10:30:00__2018-02-22T13:30:00")
-             Symbol("2018-02-22T10:30:00__2018-02-23T10:30:00")
-             ```
-            """
-            function $(Symbol(functionname_t_in_t_excl))(;t_long=nothing, t_short=nothing)
-                if t_long == t_short == nothing
-                    $list_t_in_t_excl
-                elseif t_long != nothing && t_short == nothing
-                    unique!([t2 for (t1, t2) in $list_t_in_t_excl if t1 in t_long])
-                elseif t_long == nothing && t_short != nothing
-                    unique!([t1 for (t1, t2) in $list_t_in_t_excl if t2 in t_short])
-                else
-                    error("please specify just one of t_long and t_short")
-                end
-            end
-            """
-                $($functionname_t_overlaps_t)()
-
-            Tuples of the list '$($functionname_t_overlaps_t). Return all timeslice tuples, which
-            have some time in common.
-            The argument `t_overlap` can be used, e.g., to return the corresponding timeslices which
-            are overlapping the entered timeslice.
-
-            # Examples
-            ```julia
-            julia> t_overlaps_t()
-            21-element Array{Any,1}:
-             (2018-02-22T10:30:00...2018-02-22T11:00:00 (tb1__t1), 2018-02-22T10:30:00...2018-02-22T11:00:00 (tb1__t1))
-             (2018-02-22T10:30:00...2018-02-22T11:00:00 (tb1__t1), 2018-02-22T10:30:00...2018-02-22T11:30:00 (tb2__t1))
-             (2018-02-22T11:00:00...2018-02-22T11:30:00 (tb1__t2), 2018-02-22T11:00:00...2018-02-22T11:30:00 (tb1__t2))
-             ....
-             ```
-            """
-            function $(Symbol(functionname_t_overlaps_t))()
-                    $list_t_overlaps_t
-            end
-            """
-                $($functionname_t_overlaps_t)(t_overlap::Union{TimeSlice,Array{TimeSlice,1}})
-
-            Tuples of the list '$($functionname_t_overlaps_t). Return all timeslice tuples, which
-            have some time in common.
-            The argument can be used, e.g., to return the corresponding timeslices which
-            are overlapping the entered timeslice(s).
-
-            # Examples
-            ```julia
-            julia> t_overlaps_t(time_slice()[1])
-            2-element Array{SpineModel.TimeSlice,1}:
-             2018-02-22T10:30:00...2018-02-22T11:00:00 (tb1__t1)
-             2018-02-22T10:30:00...2018-02-22T11:30:00 (tb2__t1)
-             ```
-            """
-            function $(Symbol(functionname_t_overlaps_t))(t_overlap::Union{TimeSlice,Array{TimeSlice,1}})
-                    t_overlap isa Array || (t_overlap = [t_overlap])
-                    unique!([t2 for (t1, t2) in $list_t_overlaps_t if t1 in t_overlap])
-            end
-            """
-                $($functionname_t_overlaps_t)(t_overlap1::Union{TimeSlice,Array{TimeSlice,1}}, t_overlap2::Union{TimeSlice,Array{TimeSlice,1}})
-
-            Tuples of the list '$($functionname_t_overlaps_t). Return all timeslice tuples, which
-            have some time in common.
-            The arguments can be used, e.g., to return the corresponding timeslices which
-            are overlapping from both lists of timeslices.
-
-            # Examples
-            ```julia
-            julia> t_overlaps_t(time_slice()[1],time_slice()[7])
-            2-element Array{SpineModel.TimeSlice,1}:
-             2018-02-22T10:30:00...2018-02-22T11:00:00 (tb1__t1)
-             2018-02-22T10:30:00...2018-02-22T11:30:00 (tb2__t1)
-             ```
-            """
-            function $(Symbol(functionname_t_overlaps_t))(t_overlap1::Union{TimeSlice,Array{TimeSlice,1}}, t_overlap2::Union{TimeSlice,Array{TimeSlice,1}})
-                    t_overlap1 isa Array || (t_overlap1 = [t_overlap1])
-                    t_overlap2 isa Array || (t_overlap2 = [t_overlap2])
-                    overlap_list = [(t1, t2) for (t1, t2) in $list_t_overlaps_t if t1 in t_overlap1 && t2 in t_overlap2]
-                    t_list = vcat(first.(overlap_list),last.(overlap_list))
-                    unique!(t_list)
-            end
-
-            """
-                $($functionname_t_overlaps_t_excl)'(;t_overlap=nothing)
-
-            The tuples of the list '$($functionname_t_overlaps_t_excl)'. See '$($functionname_t_overlaps_t)'.
-            Difference: Excludes the timeslice itself
-
-            # Examples
-            ```julia
-            julia> t_overlaps_t_excl(t_overlap=Symbol("2018-02-22T10:30:00__2018-02-22T11:00:00"))
-            2-element Array{Symbol,1}:
-             Symbol("2018-02-22T10:30:00__2018-02-22T13:30:00")
-             Symbol("2018-02-22T10:30:00__2018-02-23T10:30:00")
-             ```
-            """
-            function $(Symbol(functionname_t_overlaps_t_excl))()
-                    $list_t_overlaps_t_excl
-            end
-            """
-                $($functionname_t_overlaps_t_excl)'(;t_overlap=nothing)
-
-            The tuples of the list '$($functionname_t_overlaps_t_excl)'. See '$($functionname_t_overlaps_t)'.
-            Difference: Excludes the timeslice itself
-            """
-            function $(Symbol(functionname_t_overlaps_t_excl))(t_overlap::Union{TimeSlice,Array{TimeSlice,1}})
-                    t_overlap isa Array || (t_overlap = [t_overlap])
-                    unique!([t2 for (t1, t2) in $list_t_overlaps_t_excl if t1 in t_overlap])
-            end
-            """
-                $($functionname_t_overlaps_t_excl)'(;t_overlap=nothing)
-
-            The tuples of the list '$($functionname_t_overlaps_t_excl)'. See '$($functionname_t_overlaps_t)'.
-            Difference: Excludes the timeslice itself
-            """
-            function $(Symbol(functionname_t_overlaps_t_excl))(t_overlap1::Union{TimeSlice,Array{TimeSlice,1}}, t_overlap2::Union{TimeSlice,Array{TimeSlice,1}})
-                    t_overlap1 isa Array || (t_overlap1 = [t_overlap1])
-                    t_overlap2 isa Array || (t_overlap2 = [t_overlap2])
-                    overlap_list = [(t1, t2) for (t1, t2) in $list_t_overlaps_t_excl if t1 in t_overlap1 && t2 in t_overlap2]
-                    t_list = vcat(first.(overlap_list),last.(overlap_list))
-                    unique!(t_list)
-            end
-
-
-
-            """
-                $($functionname_t_overlaps_t_excl)'(;t_overlap=nothing)
-
-            The tuples of the list '$($functionname_t_overlaps_t_excl)'. See '$($functionname_t_overlaps_t)'.
-            Difference: Excludes the timeslice itself
-            """
-            function $(Symbol(functionname_t_overlaps_t_excl))(;t_overlap=nothing)
-                if t_overlap == nothing
-                    $list_t_overlaps_t_excl
-                else
-                    unique!([t2 for (t1, t2) in $list_t_overlaps_t_excl if t1 in t_overlap])
-                end
-            end
-
-            """
-<<<<<<< HEAD
-                $($functionname_t_top_level)'(;t_list=nothing)
-=======
-                $($functionname_t_top_level)'(t_list::Union{TimeSlice,Array{TimeSlice,1}})
->>>>>>> e6d5df99
-
-            For a set of overlapping timeslices, the top most timeslices are returned.
-
-            # Examples
-            ```julia
-            julia> t_top_level(time_slice())
-            3-element Array{Any,1}:
-             (start: 2018-02-22T10:30:00, end: 2018-02-22T11:30:00) (JuMP_name: tb2__t1)
-             (start: 2018-02-22T11:30:00, end: 2018-02-22T12:30:00) (JuMP_name: tb2__t2)
-             (start: 2018-02-22T12:30:00, end: 2018-02-22T13:30:00) (JuMP_name: tb2__t3)
-             ```
-            """
-            function $(Symbol(functionname_t_top_level))(t_list::Union{TimeSlice,Array{TimeSlice,1}})
-                t_list isa Array || (t_list = [t_list])
-                    sort!(t_list)
-                    i=1
-                    j=1
-                    while i < length(t_list)
-                        while j <= length(t_list) && (t_list[i].start == t_list[j].start || t_list[i].end_ >= t_list[j].end_) ##NOTE: sufficient?
-                            if t_list[i].end_ < t_list[j].end_
-                                i = j
-                                j +=1
-                            else #go to next [j]
-                                j += 1
-                            end
-                        end
-                        push!($top_list, t_list[i])
-                        i = j
-                    end
-                    unique!($top_list)
-                    $top_list
-            end
-            export $(Symbol(functionname_t_succeeds_t))
-            export $(Symbol(functionname_t_in_t))
-            export $(Symbol(functionname_t_in_t_excl))
-            export $(Symbol(functionname_t_overlaps_t))
-            export $(Symbol(functionname_t_overlaps_t_excl))
-            export $(Symbol(functionname_t_top_level))
-        end
-    end
-end
-
-#@Maren: can we add the t_overlaps_t
+#############################################################################
+# Copyright (C) 2017 - 2018  Spine Project
+#
+# This file is part of Spine Model.
+#
+# Spine Model is free software: you can redistribute it and/or modify
+# it under the terms of the GNU Lesser General Public License as published by
+# the Free Software Foundation, either version 3 of the License, or
+# (at your option) any later version.
+#
+# Spine Model is distributed in the hope that it will be useful,
+# but WITHOUT ANY WARRANTY; without even the implied warranty of
+# MERCHANTABILITY or FITNESS FOR A PARTICULAR PURPOSE. See the
+# GNU Lesser General Public License for more details.
+#
+# You should have received a copy of the GNU Lesser General Public License
+# along with this program.  If not, see <http://www.gnu.org/licenses/>.
+#############################################################################
+##TODO:
+# have an eye on where unique! is necessary for speedup
+
+"""
+    generate_time_slice_relationships(detailed_timeslicemap)
+
+A tuple returned for a specific timeslice t', returning all timeslices t'' directly before t'.
+"""
+function generate_time_slice_relationships()
+    list_t_succeeds_t = []
+    list_t_in_t = []
+    list_t_in_t_excl = []
+    list_t_overlaps_t = []
+    list_t_overlaps_t_excl = []
+    top_list = []
+    for i in time_slice()
+        for j in time_slice()
+            if before(i, j)
+                push!(list_t_succeeds_t, tuple(i, j))
+            end
+            if in(j, i)
+                push!(list_t_in_t, tuple(i, j))
+                if i != j
+                    push!(list_t_in_t_excl, tuple(i, j))
+                end
+            end
+            if overlaps(i, j)
+                push!(list_t_overlaps_t, tuple(i, j))
+                if i != j
+                    push!(list_t_overlaps_t_excl, tuple(i, j))
+                end
+            end
+        end
+    end
+    # TODO: instead of unique -> check beforehand whether timeslice tuple is already added
+    # Is `unique!()` slow? I fear the above check can be a bit slow.
+    # An alternative is to use `Set()` instead of `[]` to warranty uniqueness,
+    # but then we lose the order - do we care about order?
+    unique!(list_t_in_t)
+    unique!(list_t_in_t_excl)
+    unique!(list_t_overlaps_t)
+    unique!(list_t_overlaps_t_excl)
+
+    @suppress_err begin
+        functionname_t_succeeds_t = "t_succeeds_t"
+        functionname_t_in_t = "t_in_t"
+        functionname_t_in_t_excl = "t_in_t_excl"
+        functionname_t_overlaps_t = "t_overlaps_t"
+        functionname_t_overlaps_t_excl = "t_overlaps_t_excl"
+        functionname_t_top_level = "t_top_level"
+
+        @eval begin
+            """
+                $($functionname_t_succeeds_t)(;t_before=nothing, t_after=nothing)
+
+            The tuples of the list '$($functionname_t_succeeds_t)'. Return all time_slices which coincide in there start-
+            and enddate, respectively.
+            The argument `t_before` or `t_after` can be used, e.g., to return the corresponding timeslices which
+            are directly after or before, respective to the entered timeslice
+
+            # Examples
+            ```julia
+            julia> t_succeeds_t(t_before = Symbol("2018-02-23T09:00:00__2018-02-23T09:30:00"))
+            1-element Array{Symbol,1}:
+             Symbol("2018-02-23T09:30:00__2018-02-23T10:00:00")
+             ```
+            """
+            function $(Symbol(functionname_t_succeeds_t))(;t_before=nothing, t_after=nothing)
+                if t_before == t_after == nothing
+                    $list_t_succeeds_t
+                elseif t_before != nothing && t_after == nothing
+                    unique!([t2 for (t1, t2) in $list_t_succeeds_t if t1 in t_before])
+                elseif t_before == nothing && t_after != nothing
+                    unique!([t1 for (t1, t2) in $list_t_succeeds_t if t2 in t_after])
+                else
+                    error("please specify just one of t_before and t_after")
+                end
+            end
+            """
+                $($functionname_t_in_t)(;t_long=nothing, t_short=nothing)
+
+            The tuples of the list '$($functionname_t_in_t)'. Return all time_slices which are either fully
+            above or fully within another timeslice.
+            The argument `t_long` or `t_short` can be used, e.g., to return the corresponding timeslices which
+            are directly below or above, respective to the entered timeslice
+
+            # Examples
+            ```julia
+            julia> t_in_t(t_short=Symbol("2018-02-22T11:00:00__2018-02-22T11:30:00"))
+            3-element Array{Symbol,1}:
+             Symbol("2018-02-22T11:00:00__2018-02-22T11:30:00")
+             Symbol("2018-02-22T10:30:00__2018-02-22T13:30:00")
+             Symbol("2018-02-22T10:30:00__2018-02-23T10:30:00")
+             ```
+            """
+            function $(Symbol(functionname_t_in_t))(;t_long=nothing, t_short=nothing)
+                if t_long == t_short == nothing
+                    $list_t_in_t
+                elseif t_long != nothing && t_short == nothing
+                    unique!([t2 for (t1, t2) in $list_t_in_t if t1 in t_long])
+                elseif t_long == nothing && t_short != nothing
+                    unique!([t1 for (t1, t2) in $list_t_in_t if t2 in t_short])
+                else
+                    error("please specify just one of t_long and t_short")
+                end
+            end
+            """
+                $($functionname_t_in_t_excl)(;t_long=nothing, t_short=nothing)
+
+            The tuples of the list '$($functionname_t_in_t_excl)'. See '$($functionname_t_in_t)'.
+            Difference: Excludes the timeslice itself
+
+            # Examples
+            ```julia
+            julia> t_in_t_excl(t_short=Symbol("2018-02-22T11:00:00__2018-02-22T11:30:00"))
+            2-element Array{Symbol,1}:
+             Symbol("2018-02-22T10:30:00__2018-02-22T13:30:00")
+             Symbol("2018-02-22T10:30:00__2018-02-23T10:30:00")
+             ```
+            """
+            function $(Symbol(functionname_t_in_t_excl))(;t_long=nothing, t_short=nothing)
+                if t_long == t_short == nothing
+                    $list_t_in_t_excl
+                elseif t_long != nothing && t_short == nothing
+                    unique!([t2 for (t1, t2) in $list_t_in_t_excl if t1 in t_long])
+                elseif t_long == nothing && t_short != nothing
+                    unique!([t1 for (t1, t2) in $list_t_in_t_excl if t2 in t_short])
+                else
+                    error("please specify just one of t_long and t_short")
+                end
+            end
+            """
+                $($functionname_t_overlaps_t)()
+
+            Tuples of the list '$($functionname_t_overlaps_t). Return all timeslice tuples, which
+            have some time in common.
+            The argument `t_overlap` can be used, e.g., to return the corresponding timeslices which
+            are overlapping the entered timeslice.
+
+            # Examples
+            ```julia
+            julia> t_overlaps_t()
+            21-element Array{Any,1}:
+             (2018-02-22T10:30:00...2018-02-22T11:00:00 (tb1__t1), 2018-02-22T10:30:00...2018-02-22T11:00:00 (tb1__t1))
+             (2018-02-22T10:30:00...2018-02-22T11:00:00 (tb1__t1), 2018-02-22T10:30:00...2018-02-22T11:30:00 (tb2__t1))
+             (2018-02-22T11:00:00...2018-02-22T11:30:00 (tb1__t2), 2018-02-22T11:00:00...2018-02-22T11:30:00 (tb1__t2))
+             ....
+             ```
+            """
+            function $(Symbol(functionname_t_overlaps_t))()
+                    $list_t_overlaps_t
+            end
+            """
+                $($functionname_t_overlaps_t)(t_overlap::Union{TimeSlice,Array{TimeSlice,1}})
+
+            Tuples of the list '$($functionname_t_overlaps_t). Return all timeslice tuples, which
+            have some time in common.
+            The argument can be used, e.g., to return the corresponding timeslices which
+            are overlapping the entered timeslice(s).
+
+            # Examples
+            ```julia
+            julia> t_overlaps_t(time_slice()[1])
+            2-element Array{SpineModel.TimeSlice,1}:
+             2018-02-22T10:30:00...2018-02-22T11:00:00 (tb1__t1)
+             2018-02-22T10:30:00...2018-02-22T11:30:00 (tb2__t1)
+             ```
+            """
+            function $(Symbol(functionname_t_overlaps_t))(t_overlap::Union{TimeSlice,Array{TimeSlice,1}})
+                    t_overlap isa Array || (t_overlap = [t_overlap])
+                    unique!([t2 for (t1, t2) in $list_t_overlaps_t if t1 in t_overlap])
+            end
+            """
+                $($functionname_t_overlaps_t)(t_overlap1::Union{TimeSlice,Array{TimeSlice,1}}, t_overlap2::Union{TimeSlice,Array{TimeSlice,1}})
+
+            Tuples of the list '$($functionname_t_overlaps_t). Return all timeslice tuples, which
+            have some time in common.
+            The arguments can be used, e.g., to return the corresponding timeslices which
+            are overlapping from both lists of timeslices.
+
+            # Examples
+            ```julia
+            julia> t_overlaps_t(time_slice()[1],time_slice()[7])
+            2-element Array{SpineModel.TimeSlice,1}:
+             2018-02-22T10:30:00...2018-02-22T11:00:00 (tb1__t1)
+             2018-02-22T10:30:00...2018-02-22T11:30:00 (tb2__t1)
+             ```
+            """
+            function $(Symbol(functionname_t_overlaps_t))(t_overlap1::Union{TimeSlice,Array{TimeSlice,1}}, t_overlap2::Union{TimeSlice,Array{TimeSlice,1}})
+                    t_overlap1 isa Array || (t_overlap1 = [t_overlap1])
+                    t_overlap2 isa Array || (t_overlap2 = [t_overlap2])
+                    overlap_list = [(t1, t2) for (t1, t2) in $list_t_overlaps_t if t1 in t_overlap1 && t2 in t_overlap2]
+                    t_list = vcat(first.(overlap_list),last.(overlap_list))
+                    unique!(t_list)
+            end
+
+            """
+                $($functionname_t_overlaps_t_excl)'(;t_overlap=nothing)
+
+            The tuples of the list '$($functionname_t_overlaps_t_excl)'. See '$($functionname_t_overlaps_t)'.
+            Difference: Excludes the timeslice itself
+
+            # Examples
+            ```julia
+            julia> t_overlaps_t_excl(t_overlap=Symbol("2018-02-22T10:30:00__2018-02-22T11:00:00"))
+            2-element Array{Symbol,1}:
+             Symbol("2018-02-22T10:30:00__2018-02-22T13:30:00")
+             Symbol("2018-02-22T10:30:00__2018-02-23T10:30:00")
+             ```
+            """
+            function $(Symbol(functionname_t_overlaps_t_excl))()
+                    $list_t_overlaps_t_excl
+            end
+            """
+                $($functionname_t_overlaps_t_excl)'(;t_overlap=nothing)
+
+            The tuples of the list '$($functionname_t_overlaps_t_excl)'. See '$($functionname_t_overlaps_t)'.
+            Difference: Excludes the timeslice itself
+            """
+            function $(Symbol(functionname_t_overlaps_t_excl))(t_overlap::Union{TimeSlice,Array{TimeSlice,1}})
+                    t_overlap isa Array || (t_overlap = [t_overlap])
+                    unique!([t2 for (t1, t2) in $list_t_overlaps_t_excl if t1 in t_overlap])
+            end
+            """
+                $($functionname_t_overlaps_t_excl)'(;t_overlap=nothing)
+
+            The tuples of the list '$($functionname_t_overlaps_t_excl)'. See '$($functionname_t_overlaps_t)'.
+            Difference: Excludes the timeslice itself
+            """
+            function $(Symbol(functionname_t_overlaps_t_excl))(t_overlap1::Union{TimeSlice,Array{TimeSlice,1}}, t_overlap2::Union{TimeSlice,Array{TimeSlice,1}})
+                    t_overlap1 isa Array || (t_overlap1 = [t_overlap1])
+                    t_overlap2 isa Array || (t_overlap2 = [t_overlap2])
+                    overlap_list = [(t1, t2) for (t1, t2) in $list_t_overlaps_t_excl if t1 in t_overlap1 && t2 in t_overlap2]
+                    t_list = vcat(first.(overlap_list),last.(overlap_list))
+                    unique!(t_list)
+            end
+
+
+
+            """
+                $($functionname_t_overlaps_t_excl)'(;t_overlap=nothing)
+
+            The tuples of the list '$($functionname_t_overlaps_t_excl)'. See '$($functionname_t_overlaps_t)'.
+            Difference: Excludes the timeslice itself
+            """
+            function $(Symbol(functionname_t_overlaps_t_excl))(;t_overlap=nothing)
+                if t_overlap == nothing
+                    $list_t_overlaps_t_excl
+                else
+                    unique!([t2 for (t1, t2) in $list_t_overlaps_t_excl if t1 in t_overlap])
+                end
+            end
+
+            """
+                $($functionname_t_top_level)'(t_list::Union{TimeSlice,Array{TimeSlice,1}})
+
+            For a set of overlapping timeslices, the top most timeslices are returned.
+
+            # Examples
+            ```julia
+            julia> t_top_level(time_slice())
+            3-element Array{Any,1}:
+             (start: 2018-02-22T10:30:00, end: 2018-02-22T11:30:00) (JuMP_name: tb2__t1)
+             (start: 2018-02-22T11:30:00, end: 2018-02-22T12:30:00) (JuMP_name: tb2__t2)
+             (start: 2018-02-22T12:30:00, end: 2018-02-22T13:30:00) (JuMP_name: tb2__t3)
+             ```
+            """
+            function $(Symbol(functionname_t_top_level))(t_list::Union{TimeSlice,Array{TimeSlice,1}})
+                t_list isa Array || (t_list = [t_list])
+                    sort!(t_list)
+                    i=1
+                    j=1
+                    while i < length(t_list)
+                        while j <= length(t_list) && (t_list[i].start == t_list[j].start || t_list[i].end_ >= t_list[j].end_) ##NOTE: sufficient?
+                            if t_list[i].end_ < t_list[j].end_
+                                i = j
+                                j +=1
+                            else #go to next [j]
+                                j += 1
+                            end
+                        end
+                        push!($top_list, t_list[i])
+                        i = j
+                    end
+                    unique!($top_list)
+                    $top_list
+            end
+            export $(Symbol(functionname_t_succeeds_t))
+            export $(Symbol(functionname_t_in_t))
+            export $(Symbol(functionname_t_in_t_excl))
+            export $(Symbol(functionname_t_overlaps_t))
+            export $(Symbol(functionname_t_overlaps_t_excl))
+            export $(Symbol(functionname_t_top_level))
+        end
+    end
+end
+
+#@Maren: can we add the t_overlaps_t