--- conflicted
+++ resolved
@@ -101,11 +101,6 @@
 The keyword arguments act as filters for each dimension.
 """
 function fix_flow_indices(;commodity=anything, node=anything, unit=anything, direction=anything, t=anything)
-<<<<<<< HEAD
-    # unit = expand_unit_group(unit)
-    # node = expand_node_group(node)
-    # commodity = expand_commodity_group(commodity)
-=======
     unit = expand_unit_group(unit)
     node = expand_node_group(node)
     commodity = expand_commodity_group(commodity)
@@ -114,7 +109,6 @@
     # NOTE that the user could specify `fix_flow` for some periods and then don't define
     # any time slice in those periods -- that will obviously not work. They need to specify the
     # parameter value *and* the time slices that go along.
->>>>>>> 351db2af
     [
         (unit=u, node=n, commodity=c, direction=d, t=t_)
         for (u, n, d) in indices(fix_flow; unit=unit, node=node, direction=direction)
