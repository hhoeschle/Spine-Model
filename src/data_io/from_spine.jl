--- conflicted
+++ resolved
@@ -19,139 +19,6 @@
 
 
 """
-<<<<<<< HEAD
-    JuMP_all_out(db_url)
-
-Generate and export convenience functions
-for each object class, relationship class, and parameter, in the database
-given by `db_url`. `db_url` is a database url composed according to
-[sqlalchemy rules](http://docs.sqlalchemy.org/en/latest/core/engines.html#database-urls).
-See [`JuMP_all_out(db_map::PyObject)`](@ref) for more details.
-"""
-function JuMP_all_out(db_url; upgrade=false)
-    # Create DatabaseMapping object using Python spinedatabase_api
-    try
-        db_map = db_api[:DatabaseMapping](db_url, upgrade=upgrade)
-        JuMP_all_out(db_map)
-    catch e
-        if isa(e, PyCall.PyError) && pyisinstance(e.val, db_api[:exception][:SpineDBVersionError])
-            error(
-"""
-The database at '$db_url' is from an older version of Spine
-and needs to be upgraded in order to be used with the current version.
-
-You can upgrade it by running `JuMP_all_out(db_url; upgrade=true)`.
-
-WARNING: After the upgrade, the database may no longer be used
-with previous versions of Spine.
-"""
-            )
-        else
-            rethrow()
-        end
-    end
-end
-
-"""
-    JuMP_object_out(db_map::PyObject)
-
-Create convenience functions for accessing database
-objects e.g. units, nodes or connections
-
-# Example using a convenience function created by calling JuMP_object_out(db_map::PyObject)
-```julia
-julia> unit()
-3-element Array{String,1}:
- "GasPlant"
- "CoalPlant"
- "CHPPlant"
-```
-"""
-function JuMP_object_out(db_map::PyObject)
-    # Get all object classes
-    object_class_list = py"$db_map.object_class_list()"
-    for object_class in py"[x._asdict() for x in $object_class_list]"
-        object_class_id = object_class["id"]
-        object_class_name = object_class["name"]
-        # Get all objects of object_class
-        object_list = py"$db_map.object_list(class_id=$object_class_id)"
-        object_names = py"[x.name for x in $object_list]"
-        object_names = Symbol.(object_names)
-        @suppress_err begin
-            @eval begin
-                # Create convenience function named after the object class
-                $(Symbol(object_class_name))() = $(object_names)
-                export $(Symbol(object_class_name))
-            end
-        end
-    end
-end
-
-
-
-"""
-    JuMP_relationship_out(db_map::PyObject)
-
-Create convenience functions for accessing relationships
-e.g. relationships between units and commodities (unit__commodity) or units and
-nodes (unit__node)
-
-# Example using a convenience function created by calling JuMP_object_out(db_map::PyObject)
-```julia
-julia> unit_node()
-9-element Array{Array{String,1},1}:
-String["CoalPlant", "BelgiumCoal"]
-String["CoalPlant", "LeuvenElectricity"]
-String["GasPlant", "BelgiumGas"]
-...
-
-julia> unit_node(node="LeuvenElectricity")
-1-element Array{String,1}:
- "CoalPlant"
-```
-"""
-function JuMP_relationship_out(db_map::PyObject)
-    # Get all relationship classes
-    relationship_class_list = py"$db_map.wide_relationship_class_list()"
-    # Iterate through relationship classes as dictionaries
-    for relationship_class in py"[x._asdict() for x in $relationship_class_list]"
-        relationship_class_id = relationship_class["id"]
-        relationship_class_name = relationship_class["name"]
-        # Generate Array of Strings of object class names in this relationship class
-        object_class_name_list = [Symbol(x) for x in split(relationship_class["object_class_name_list"], ",")]
-        fix_name_ambiguity!(object_class_name_list)
-        relationship_list = py"$db_map.wide_relationship_list(class_id=$relationship_class_id)"
-        object_name_lists = Array{Array{Symbol,1},1}()
-        for relationship in py"[x._asdict() for x in $relationship_list]"
-            object_name_list = [Symbol(x) for x in split(relationship["object_name_list"], ",")]
-            push!(object_name_lists, object_name_list)
-        end
-        @suppress_err begin
-            @eval begin
-                function $(Symbol(relationship_class_name))(;kwargs...)
-                    object_name_lists = $(object_name_lists)
-                    object_class_name_list = $(object_class_name_list)
-                    indexes = Array{Int64, 1}()
-                    object_name_list = Array{Symbol, 1}()
-                    for (k, v) in kwargs
-                        push!(indexes, findfirst(x -> x == k, object_class_name_list))
-                        push!(object_name_list, v)
-                    end
-                    result = filter(x -> x[indexes] == object_name_list, object_name_lists)
-                    slice = filter(i -> !(i in indexes), collect(1:length(object_class_name_list)))
-                    length(slice) == 1 && (slice = slice[1])
-                    [x[slice] for x in result]
-                end
-                export $(Symbol(relationship_class_name))
-            end
-        end
-    end
-end
-
-
-"""
-=======
->>>>>>> 15f40732
     JuMP_object_parameter_out(db_map::PyObject)
 
 Create convenience functions for accessing parameters of objects.
