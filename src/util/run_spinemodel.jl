--- conflicted
+++ resolved
@@ -1,406 +1,399 @@
-#############################################################################
-# Copyright (C) 2017 - 2018  Spine Project
-#
-# This file is part of Spine Model.
-#
-# Spine Model is free software: you can redistribute it and/or modify
-# it under the terms of the GNU Lesser General Public License as published by
-# the Free Software Foundation, either version 3 of the License, or
-# (at your option) any later version.
-#
-# Spine Model is distributed in the hope that it will be useful,
-# but WITHOUT ANY WARRANTY; without even the implied warranty of
-# MERCHANTABILITY or FITNESS FOR A PARTICULAR PURPOSE. See the
-# GNU Lesser General Public License for more details.
-#
-# You should have received a copy of the GNU Lesser General Public License
-# along with this program.  If not, see <http://www.gnu.org/licenses/>.
-#############################################################################
-"""
-    run_spinemodel(url; <keyword arguments>)
-
-Run the Spine model from `url` and write report to the same `url`.
-Keyword arguments have the same purpose as for [`run_spinemodel`](@ref).
-"""
-function run_spinemodel(url::String; optimizer=Cbc.Optimizer, cleanup=true, extend=m -> nothing, rolling=nothing)
-    run_spinemodel(url, url; optimizer=optimizer, cleanup=cleanup, extend=extend, rolling=rolling)
-end
-
-"""
-    run_spinemodel(url_in, url_out; <keyword arguments>)
-
-Run the Spine model from `url_in` and write report to `url_out`.
-At least `url_in` must point to valid Spine database.
-A new Spine database is created at `url_out` if it doesn't exist.
-
-# Keyword arguments
-
-**`optimizer=Cbc.Optimizer`** is the constructor of the optimizer used for building and solving the model.
-
-**`cleanup=true`** tells [`run_spinemodel`](@ref) whether or not convenience function callables should be
-set to `nothing` after completion.
-
-**`extend=m -> nothing`** is a function for extending the model. [`run_spinemodel`](@ref) calls this function with
-the internal `JuMP.Model` object before calling `JuMP.optimize!`.
-
-**`rolling=nothing`** is the name of a rolling object.
-"""
-function run_spinemodel(
-        url_in::String,
-        url_out::String;
-        optimizer=Cbc.Optimizer,
-        cleanup=true,
-        extend=m -> nothing,
-        rolling=nothing)
-    printstyled("Creating convenience functions...\n"; bold=true)
-    @time using_spinedb(url_in, @__MODULE__; upgrade=true)
-    res_flow = []
-    res_trans =[]
-    res_units_on = []
-    key_dict = Dict()
-    val_dict = Dict()
-    new_dict = Dict()
-    for (rpt, out) in report__output()
-        key_dict[out.name] = []
-        val_dict[out.name] = []
-        new_dict[out.name] = []
-    end
-    eval_results = []
-    timelise = Dict()
-    for (k, block_time_slices) in enumerate(window_block_time_slices(rolling))
-        printstyled("Window $k\n"; bold=true, color=:underline)
-        printstyled("Creating temporal structure...\n"; bold=true)
-        @time begin
-            generate_time_slice(block_time_slices)
-            generate_time_slice_relationships()
-        end
-################WIP: to do for all variable not only fix_flow! but also fix_trans, TODO: write to d.b. in the end
-#### flow variable:
-        if !isempty(res_flow)
-            let i=0
-                for ((u,n,c,d) , result_values) in pack_trailing_dims(SpineModel.value(res_flow))
-                    i += 1
-                    if isempty(result_values) # check if there's actually results for this variable
-                        continue
-                    else
-                        if (unit=u, node =n , direction =d) in fix_flow.classes[1].relationships #if the relationship already exists
-                            index = findfirst(x ->x == (unit=u, node =n , direction =d), fix_flow.classes[1].relationships) # find position in array
-                            for j = 1:length(result_values) # go through all the results of this relationship
-                                positions  = findall(x -> x == first(result_values[j]).t.start, ((((fix_flow.classes[1]).values[index]).fix_flow).value).indexes)
-                                if isempty(positions)#this means: relationship already exist, but not for this timestep
-                                    if first(result_values[j]).t in block_time_slices[Object("DA_quarterly-hours_initial_condition")] ##TODO: hard coded, how to make this universal?
-                                        # @show "this timeslice $(first(result_values[j]).t) -  rel already exist, adding new values"
-                                        push!(((((fix_flow.classes[1]).values[index]).fix_flow).value).indexes,(first(result_values[j]).t).start)
-                                        push!(((((fix_flow.classes[1]).values[index]).fix_flow).value).values, last(result_values[j]))
-                                        # @show ((((fix_flow.classes[1]).values[index]).fix_flow).value)
-                                    end
-                                else #this means: relationship already exist, and value already for this timestep -> replace it
-                                    if first(result_values[j]).t in block_time_slices[Object("DA_quarterly-hours_initial_condition")] ##TODO: hard coded, how to make this universal?
-                                        # @show "this timeslice $(first(result_values[j]).t) -  rel already exist, overwriting values"
-                                        ((((fix_flow.classes[1]).values[index]).fix_flow).value).values[positions] =  last(result_values[j])
-                                    end
-                                end
-                            end
-                        else
-                            # @show "now this"
-                            for res_val_length = 1:length(result_values)
-                                index2 = findfirst(x ->x == (unit=u, node =n , direction =d), fix_flow.classes[1].relationships)
-                                if first(result_values[res_val_length]).t in block_time_slices[Object("DA_quarterly-hours_initial_condition")] ##TODO: hard coded, how to make this universal?
-                                    if index2 == nothing
-                                        push!(fix_flow.classes[1].relationships,(unit = u,node = n,direction = d))
-                                        push!(fix_flow.classes[1].values,(fix_flow = SpineInterface.TimeSeriesCallable{Array{DateTime,1},Float64}(TimeSeries(DateTime[first(result_values[res_val_length]).t.start], [last(result_values[res_val_length])], false, false)),))
-                                    else
-                                        push!(((((fix_flow.classes[1]).values[index2]).fix_flow).value).indexes,(first(result_values[res_val_length]).t).start)
-                                        push!(((((fix_flow.classes[1]).values[index2]).fix_flow).value).values, last(result_values[res_val_length]))
-                                    end
-                            end
-                        end
-                        end #else if (relationship exists or not)
-                    end #end else if  (result is empty or nor)
-                end #for
-            end #let i
-        end # end if k>1
-#### trans variable:
-        if !isempty(res_trans)
-            let i=0
-                for ((conn,n,c,d) , result_values) in pack_trailing_dims(SpineModel.value(res_trans))
-                    i += 1
-                    if isempty(result_values) # check if there's actually results for this variable
-                        continue
-                    else
-                        if (connection=conn, node =n , direction =d) in fix_trans.classes[1].relationships #if the relationship already exists
-                            index = findfirst(x ->x == (connection=conn, node =n , direction =d), fix_trans.classes[1].relationships) # find position in array
-                            for j = 1:length(result_values) # go through all the results of this relationship
-                                positions  = findall(x -> x == first(result_values[j]).t.start, ((((fix_trans.classes[1]).values[index]).fix_trans).value).indexes)
-                                if isempty(positions)#this means: relationship already exist, but not for this timestep
-                                    if first(result_values[j]).t in block_time_slices[Object("DA_quarterly-hours_initial_condition")] ##TODO: hard coded, how to make this universal?
-                                        # @show "this timeslice $(first(result_values[j]).t) -  rel already exist, adding new values"
-                                        push!(((((fix_trans.classes[1]).values[index]).fix_trans).value).indexes,(first(result_values[j]).t).start)
-                                        push!(((((fix_trans.classes[1]).values[index]).fix_trans).value).values, last(result_values[j]))
-                                    end
-                                else #this means: relationship already exist, and value already for this timestep -> replace it
-                                    if first(result_values[j]).t in block_time_slices[Object("DA_quarterly-hours_initial_condition")] ##TODO: hard coded, how to make this universal?
-                                        # @show "this timeslice $(first(result_values[j]).t) -  rel already exist, overwriting values"
-                                        ((((fix_trans.classes[1]).values[index]).fix_trans).value).values[positions] =  last(result_values[j])
-                                    end
-                                end
-                            end
-                        else
-                            # @show "now this"
-                            for res_val_length = 1:length(result_values)
-                                index2 = findfirst(x ->x == (connection=conn, node =n , direction =d), fix_trans.classes[1].relationships)
-                                if first(result_values[res_val_length]).t in block_time_slices[Object("DA_quarterly-hours_initial_condition")] ##TODO: hard coded, how to make this universal?
-                                    if index2 == nothing
-                                        push!(fix_trans.classes[1].relationships,(connection=conn,node = n,direction = d))
-                                        push!(fix_trans.classes[1].values,(fix_trans = SpineInterface.TimeSeriesCallable{Array{DateTime,1},Float64}(TimeSeries(DateTime[first(result_values[res_val_length]).t.start], [last(result_values[res_val_length])], false, false)),))
-                                    else
-                                        push!(((((fix_trans.classes[1]).values[index2]).fix_trans).value).indexes,(first(result_values[res_val_length]).t).start)
-                                        push!(((((fix_trans.classes[1]).values[index2]).fix_trans).value).values, last(result_values[res_val_length]))
-                                    end
-                            end
-                        end
-                        end #else if (relationship exists or not)
-                    end #end else if  (result is empty or nor)
-                end #for
-            end #let i
-        end # end if k>1
-
-#### units_on variable:
-        if !isempty(res_units_on)
-            let i=0
-                for ((u,) , result_values) in pack_trailing_dims(SpineModel.value(res_units_on))
-                    i += 1
-                    if isempty(result_values) # check if there's actually results for this variable
-                        continue
-                    else
-                        if (fix=Object("fix"), unit = u) in fix_unit_on.classes[1].relationships #if the relationship already exists
-                            index = findfirst(x ->x == (fix=Object("fix"), unit = u), fix_unit_on.classes[1].relationships) # find position in array
-                            for j = 1:length(result_values) # go through all the results of this relationship
-                                positions  = findall(x -> x == first(result_values[j]).t.start, ((((fix_unit_on.classes[1]).values[index]).fix_unit_on).value).indexes)
-                                if isempty(positions)#this means: relationship already exist, but not for this timestep
-                                    if first(result_values[j]).t in block_time_slices[Object("DA_quarterly-hours_initial_condition")] ##TODO: hard coded, how to make this universal?
-                                        # @show "this timeslice $(first(result_values[j]).t) -  rel already exist, adding new values"
-                                        push!(((((fix_unit_on.classes[1]).values[index]).fix_unit_on).value).indexes,(first(result_values[j]).t).start)
-                                        push!(((((fix_unit_on.classes[1]).values[index]).fix_unit_on).value).values, last(result_values[j]))
-                                    end
-                                else #this means: relationship already exist, and value already for this timestep -> replace it
-                                    if first(result_values[j]).t in block_time_slices[Object("DA_quarterly-hours_initial_condition")] ##TODO: hard coded, how to make this universal?
-                                        # @show "this timeslice $(first(result_values[j]).t) -  rel already exist, overwriting values"
-                                        ((((fix_unit_on.classes[1]).values[index]).fix_unit_on).value).values[positions] =  last(result_values[j])
-                                    end
-                                end
-                            end
-                        else
-                            # @show "now this"
-                            for res_val_length = 1:length(result_values)
-                                index2 = findfirst(x ->x == (fix=Object("fix"), unit = u), fix_unit_on.classes[1].relationships)
-                                if first(result_values[res_val_length]).t in block_time_slices[Object("DA_quarterly-hours_initial_condition")] ##TODO: hard coded, how to make this universal?
-                                    if index2 == nothing
-                                        push!(fix_unit_on.classes[1].relationships,(fix=Object("fix"), unit = u))
-                                        push!(fix_unit_on.classes[1].values,(fix_unit_on = SpineInterface.TimeSeriesCallable{Array{DateTime,1},Float64}(TimeSeries(DateTime[first(result_values[res_val_length]).t.start], [last(result_values[res_val_length])], false, false)),))
-                                    else
-                                        push!(((((fix_unit_on.classes[1]).values[index2]).fix_unit_on).value).indexes,(first(result_values[res_val_length]).t).start)
-                                        push!(((((fix_unit_on.classes[1]).values[index2]).fix_unit_on).value).values, last(result_values[res_val_length]))
-                                    end
-                            end
-                        end
-                        end #else if (relationship exists or not)
-                    end #end else if  (result is empty or nor)
-                end #for
-            end #let i
-        end # end if k>1
-        printstyled("Initializing model...\n"; bold=true)
-        @time begin
-            global m = Model(with_optimizer(optimizer))
-            m.ext[:variables] = Dict{Symbol,Dict}()
-            m.ext[:constraints] = Dict{Symbol,Dict}()
-            # Create decision variables
-            variable_flow(m)
-            variable_units_on(m)
-            variable_units_available(m)
-            variable_units_started_up(m)
-            variable_units_shut_down(m)
-            variable_trans(m)
-            variable_stor_state(m)
-            # Create objective function
-            objective_minimize_total_discounted_costs(m)
-            # @show m.ext[:variables][:flow]
-        end
-        printstyled("Generating constraints...\n"; bold=true)
-        @time begin
-            println("[constraint_flow_capacity]")
-            @time constraint_flow_capacity(m)
-            println("[constraint_fix_ratio_out_in_flow]")
-            @time constraint_fix_ratio_out_in_flow(m)
-            println("[constraint_max_ratio_out_in_flow]")
-            @time constraint_max_ratio_out_in_flow(m)
-            println("[constraint_min_ratio_out_in_flow]")
-            @time constraint_min_ratio_out_in_flow(m)
-            println("[constraint_fix_ratio_out_out_flow]")
-            @time constraint_fix_ratio_out_out_flow(m)
-            println("[constraint_max_ratio_out_out_flow]")
-            @time constraint_max_ratio_out_out_flow(m)
-            println("[constraint_fix_ratio_in_in_flow]")
-            @time constraint_fix_ratio_in_in_flow(m)
-            println("[constraint_max_ratio_in_in_flow]")
-            @time constraint_max_ratio_in_in_flow(m)
-            println("[constraint_fix_ratio_out_in_trans]")
-            @time constraint_fix_ratio_out_in_trans(m)
-            println("[constraint_max_ratio_out_in_trans]")
-            @time constraint_max_ratio_out_in_trans(m)
-            println("[constraint_min_ratio_out_in_trans]")
-            @time constraint_min_ratio_out_in_trans(m)
-            println("[constraint_trans_capacity]")
-            @time constraint_trans_capacity(m)
-            println("[constraint_nodal_balance]")
-            @time constraint_nodal_balance(m)
-            println("[constraint_max_cum_in_flow_bound]")
-            @time constraint_max_cum_in_flow_bound(m)
-            println("[constraint_stor_capacity]")
-            @time constraint_stor_capacity(m)
-            println("[constraint_stor_state]")
-            @time constraint_stor_state(m)
-            println("[constraint_units_on]")
-            @time constraint_units_on(m)
-            println("[constraint_units_available]")
-            @time constraint_units_available(m)
-            println("[constraint_minimum_operating_point]")
-            @time constraint_minimum_operating_point(m)
-            println("[constraint_min_down_time]")
-            @time constraint_min_down_time(m)
-            println("[constraint_min_up_time]")
-            @time constraint_min_up_time(m)
-            println("[constraint_unit_state_transition]")
-            @time constraint_unit_state_transition(m)
-            println("[extend]")
-            @time extend(m)
-        end
-        printstyled("Solving model...\n"; bold=true)
-        @time optimize!(m)
-        status = termination_status(m)
-        if status == MOI.OPTIMAL
-            println("Optimal solution found")
-            println("Objective function value: $(objective_value(m))")
-            printstyled("Writing report...\n"; bold=true)
-            key_dict, val_dict, new_dict = write_report(m, url_out,key_dict, val_dict, new_dict,false)
-        else
-            break
-        end
-        printstyled("Done.\n"; bold=true)
-        res_flow = get(m.ext[:variables], Object("flow").name, nothing) # this is required for the enxt loop
-        res_trans = get(m.ext[:variables], Object("trans").name, nothing) # this is required for the enxt loop
-        res_units_on = get(m.ext[:variables], Object("units_on").name, nothing) # this is required for the enxt loop
-    end
-    key_dict, val_dict, new_dict = write_report(m, url_out,key_dict, val_dict, new_dict,true)
-    # cleanup && notusing_spinedb(url_in, @__MODULE__)
-    m, eval_results, new_dict#, timelise
-end
-
-
-function write_report(m, default_url, key_dict, val_dict, new_dict,final) ####### always have a look -> these value dicts will need a key to identify out put variable...
-    reports = Dict()
-    for (rpt, out) in report__output()
-        out_var = get(m.ext[:variables], out.name, nothing)
-        if out_var === nothing
-            @warn "can't find output '$(out.name)'"
-            continue
-        end
-        url = output_db_url(report=rpt)
-        url === nothing && (url = default_url)
-        url_reports = get!(reports, url, Dict())
-        out_parameters = get!(url_reports, rpt.name, Dict())
-        out_parameters[out.name] = d = Dict()
-<<<<<<< HEAD
-        for (key, val) in pack_trailing_dims(value(out_var))
-            inds, vals = zip(val...)
-            d[key] = TimeSeries(collect(inds), collect(vals), false, false)
-        end
-    end
-    for (url, url_reports) in reports
-        for (report, out_parameters) in url_reports
-            write_parameters(out_parameters, url; report=string(report))
-=======
-        for (key, val) in pack_trailing_dims(SpineModel.value(out_var)) ### key: relationship (u,n,c,d); val: Array of tuples as in (t,value)
-            if key in key_dict[out.name] ### for the case that there is already the key existing/ rel already in output vars
-                pos = findfirst(x -> x == key, key_dict[out.name]) ### look up position
-                for i = 1:length(val) ### go through all results of this run (for this relationship)
-                    was_found = false
-                    for k = 1:length(val_dict[out.name][pos]) ### go through all already existing results
-                         if first(val[i]).t == (first(val_dict[out.name][pos][k]).t) ### if there is already a value for this timeslice
-                             val_dict[out.name][pos][k] = val[i] ### reassign to new value
-                             was_found = true
-                        end
-                    end
-                    if !was_found
-                        push!(val_dict[out.name][pos],val[i]) ### else push complet results for this relitonhsip
-                    end
-                end
-            else ## rel does not exist yet, so push to dict
-                push!(key_dict[out.name],key)
-                push!(val_dict[out.name],val)
-            end
-        end
-        new_dict[out.name] = []
-        for i = 1:length(val_dict[out.name])
-            push!(new_dict[out.name],(key_dict[out.name][i],val_dict[out.name][i]))
-        end ### rather ineffieceint, does the job for now
-        if final == true
-            for (key, val) in new_dict[out.name]
-                inds_dict = Array{NamedTuple{(:t,),Tuple{TimeSlice}},1}()
-                vals_dict= []
-                for j = 1:length(val)
-                    push!(vals_dict,last(val[j]))
-                    push!(inds_dict,val[j][1])
-                end
-                    TimeSeries(inds_dict, vals_dict, false, false)
-                    d[key] = to_database(TimeSeries(inds_dict, vals_dict, false, false))
-            end ### write results to database
-        end
-    end
-    if final == true
-        for (url, url_reports) in reports
-            for (report, out_parameters) in url_reports
-                write_parameters(url; report=report, out_parameters...)
-            end
->>>>>>> 90619912
-        end
-    end
-    key_dict,val_dict,new_dict
-end
-
-
-
-"""
-    pack_trailing_dims(dictionary::Dict, n::Int64=1)
-
-An equivalent dictionary where the last `n` dimensions are packed into a matrix
-"""
-function pack_trailing_dims(dictionary::Dict{S,T}, n::Int64=1) where {S<:NamedTuple,T}
-    left_dict = Dict{Any,Any}()
-    for (key, value) in dictionary
-        # TODO: handle length(key) < n and stuff like that?
-        left_key = NamedTuple{Tuple(collect(keys(key))[1:end-n])}(collect(values(key))[1:end-n])
-        right_key = NamedTuple{Tuple(collect(keys(key))[end-n+1:end])}(collect(values(key))[end-n+1:end])
-        right_dict = get!(left_dict, left_key, Dict())
-        right_dict[right_key] = value
-    end
-    if n > 1
-        Dict(key => reshape([(k, v) for (k, v) in sort(collect(value))], n, :) for (key, value) in left_dict)
-    else
-        Dict(key => [(k, v) for (k, v) in sort(collect(value))] for (key, value) in left_dict)
-    end
-end
-
-"""
-    value(d::Dict)
-
-An equivalent dictionary where `JuMP.VariableRef` values are replaced by their `JuMP.value`.
-"""
-value(d::Dict{K,V}) where {K,V} = Dict{K,Any}(k => v isa JuMP.VariableRef ? JuMP.value(v) : v for (k, v) in d)
-
-"""
-    formulation(d::Dict)
-
-An equivalent dictionary where `JuMP.ConstraintRef` values are replaced by a `String` showing their formulation.
-"""
-formulation(d::Dict{K,JuMP.ConstraintRef}) where {K} = Dict{K,Any}(k => sprint(show, v) for (k, v) in d)
+#############################################################################
+# Copyright (C) 2017 - 2018  Spine Project
+#
+# This file is part of Spine Model.
+#
+# Spine Model is free software: you can redistribute it and/or modify
+# it under the terms of the GNU Lesser General Public License as published by
+# the Free Software Foundation, either version 3 of the License, or
+# (at your option) any later version.
+#
+# Spine Model is distributed in the hope that it will be useful,
+# but WITHOUT ANY WARRANTY; without even the implied warranty of
+# MERCHANTABILITY or FITNESS FOR A PARTICULAR PURPOSE. See the
+# GNU Lesser General Public License for more details.
+#
+# You should have received a copy of the GNU Lesser General Public License
+# along with this program.  If not, see <http://www.gnu.org/licenses/>.
+#############################################################################
+"""
+    run_spinemodel(url; <keyword arguments>)
+
+Run the Spine model from `url` and write report to the same `url`.
+Keyword arguments have the same purpose as for [`run_spinemodel`](@ref).
+"""
+function run_spinemodel(url::String; optimizer=Cbc.Optimizer, cleanup=true, extend=m -> nothing, rolling=nothing)
+    run_spinemodel(url, url; optimizer=optimizer, cleanup=cleanup, extend=extend, rolling=rolling)
+end
+
+"""
+    run_spinemodel(url_in, url_out; <keyword arguments>)
+
+Run the Spine model from `url_in` and write report to `url_out`.
+At least `url_in` must point to valid Spine database.
+A new Spine database is created at `url_out` if it doesn't exist.
+
+# Keyword arguments
+
+**`optimizer=Cbc.Optimizer`** is the constructor of the optimizer used for building and solving the model.
+
+**`cleanup=true`** tells [`run_spinemodel`](@ref) whether or not convenience function callables should be
+set to `nothing` after completion.
+
+**`extend=m -> nothing`** is a function for extending the model. [`run_spinemodel`](@ref) calls this function with
+the internal `JuMP.Model` object before calling `JuMP.optimize!`.
+
+**`rolling=nothing`** is the name of a rolling object.
+"""
+function run_spinemodel(
+        url_in::String,
+        url_out::String;
+        optimizer=Cbc.Optimizer,
+        cleanup=true,
+        extend=m -> nothing,
+        rolling=nothing)
+    printstyled("Creating convenience functions...\n"; bold=true)
+    @time using_spinedb(url_in, @__MODULE__; upgrade=true)
+    res_flow = []
+    res_trans =[]
+    res_units_on = []
+    key_dict = Dict()
+    val_dict = Dict()
+    new_dict = Dict()
+    for (rpt, out) in report__output()
+        key_dict[out.name] = []
+        val_dict[out.name] = []
+        new_dict[out.name] = []
+    end
+    for (k, block_time_slices) in enumerate(window_block_time_slices(rolling))
+        printstyled("Window $k\n"; bold=true, color=:underline)
+        printstyled("Creating temporal structure...\n"; bold=true)
+        @time begin
+            generate_time_slice(block_time_slices)
+            generate_time_slice_relationships()
+        end
+################WIP: to do for all variable not only fix_flow! but also fix_trans, TODO: write to d.b. in the end
+#### flow variable:
+        if !isempty(res_flow)
+            let i=0
+                for ((u,n,c,d) , result_values) in pack_trailing_dims(SpineModel.value(res_flow))
+                    i += 1
+                    if isempty(result_values) # check if there's actually results for this variable
+                        continue
+                    else
+                        if (unit=u, node =n , direction =d) in fix_flow.classes[1].relationships #if the relationship already exists
+                            index = findfirst(x ->x == (unit=u, node =n , direction =d), fix_flow.classes[1].relationships) # find position in array
+                            for j = 1:length(result_values) # go through all the results of this relationship
+                                positions  = findall(x -> x == first(result_values[j]).t.start, ((((fix_flow.classes[1]).values[index]).fix_flow).value).indexes)
+                                if isempty(positions)#this means: relationship already exist, but not for this timestep
+                                    if first(result_values[j]).t in block_time_slices[Object("DA_quarterly-hours_initial_condition")] ##TODO: hard coded, how to make this universal?
+                                        # @show "this timeslice $(first(result_values[j]).t) -  rel already exist, adding new values"
+                                        push!(((((fix_flow.classes[1]).values[index]).fix_flow).value).indexes,(first(result_values[j]).t).start)
+                                        push!(((((fix_flow.classes[1]).values[index]).fix_flow).value).values, last(result_values[j]))
+                                        # @show ((((fix_flow.classes[1]).values[index]).fix_flow).value)
+                                    end
+                                else #this means: relationship already exist, and value already for this timestep -> replace it
+                                    if first(result_values[j]).t in block_time_slices[Object("DA_quarterly-hours_initial_condition")] ##TODO: hard coded, how to make this universal?
+                                        # @show "this timeslice $(first(result_values[j]).t) -  rel already exist, overwriting values"
+                                        ((((fix_flow.classes[1]).values[index]).fix_flow).value).values[positions] =  last(result_values[j])
+                                    end
+                                end
+                            end
+                        else
+                            # @show "now this"
+                            for res_val_length = 1:length(result_values)
+                                index2 = findfirst(x ->x == (unit=u, node =n , direction =d), fix_flow.classes[1].relationships)
+                                if first(result_values[res_val_length]).t in block_time_slices[Object("DA_quarterly-hours_initial_condition")] ##TODO: hard coded, how to make this universal?
+                                    if index2 == nothing
+                                        push!(fix_flow.classes[1].relationships,(unit = u,node = n,direction = d))
+                                        push!(fix_flow.classes[1].values,(fix_flow = SpineInterface.TimeSeriesCallable{Array{DateTime,1},Float64}(TimeSeries(DateTime[first(result_values[res_val_length]).t.start], [last(result_values[res_val_length])], false, false)),))
+                                    else
+                                        push!(((((fix_flow.classes[1]).values[index2]).fix_flow).value).indexes,(first(result_values[res_val_length]).t).start)
+                                        push!(((((fix_flow.classes[1]).values[index2]).fix_flow).value).values, last(result_values[res_val_length]))
+                                    end
+                            end
+                        end
+                        end #else if (relationship exists or not)
+                    end #end else if  (result is empty or nor)
+                end #for
+            end #let i
+        end # end if k>1
+#### trans variable:
+        if !isempty(res_trans)
+            let i=0
+                for ((conn,n,c,d) , result_values) in pack_trailing_dims(SpineModel.value(res_trans))
+                    i += 1
+                    if isempty(result_values) # check if there's actually results for this variable
+                        continue
+                    else
+                        if (connection=conn, node =n , direction =d) in fix_trans.classes[1].relationships #if the relationship already exists
+                            index = findfirst(x ->x == (connection=conn, node =n , direction =d), fix_trans.classes[1].relationships) # find position in array
+                            for j = 1:length(result_values) # go through all the results of this relationship
+                                positions  = findall(x -> x == first(result_values[j]).t.start, ((((fix_trans.classes[1]).values[index]).fix_trans).value).indexes)
+                                if isempty(positions)#this means: relationship already exist, but not for this timestep
+                                    if first(result_values[j]).t in block_time_slices[Object("DA_quarterly-hours_initial_condition")] ##TODO: hard coded, how to make this universal?
+                                        # @show "this timeslice $(first(result_values[j]).t) -  rel already exist, adding new values"
+                                        push!(((((fix_trans.classes[1]).values[index]).fix_trans).value).indexes,(first(result_values[j]).t).start)
+                                        push!(((((fix_trans.classes[1]).values[index]).fix_trans).value).values, last(result_values[j]))
+                                    end
+                                else #this means: relationship already exist, and value already for this timestep -> replace it
+                                    if first(result_values[j]).t in block_time_slices[Object("DA_quarterly-hours_initial_condition")] ##TODO: hard coded, how to make this universal?
+                                        # @show "this timeslice $(first(result_values[j]).t) -  rel already exist, overwriting values"
+                                        ((((fix_trans.classes[1]).values[index]).fix_trans).value).values[positions] =  last(result_values[j])
+                                    end
+                                end
+                            end
+                        else
+                            # @show "now this"
+                            for res_val_length = 1:length(result_values)
+                                index2 = findfirst(x ->x == (connection=conn, node =n , direction =d), fix_trans.classes[1].relationships)
+                                if first(result_values[res_val_length]).t in block_time_slices[Object("DA_quarterly-hours_initial_condition")] ##TODO: hard coded, how to make this universal?
+                                    if index2 == nothing
+                                        push!(fix_trans.classes[1].relationships,(connection=conn,node = n,direction = d))
+                                        push!(fix_trans.classes[1].values,(fix_trans = SpineInterface.TimeSeriesCallable{Array{DateTime,1},Float64}(TimeSeries(DateTime[first(result_values[res_val_length]).t.start], [last(result_values[res_val_length])], false, false)),))
+                                    else
+                                        push!(((((fix_trans.classes[1]).values[index2]).fix_trans).value).indexes,(first(result_values[res_val_length]).t).start)
+                                        push!(((((fix_trans.classes[1]).values[index2]).fix_trans).value).values, last(result_values[res_val_length]))
+                                    end
+                            end
+                        end
+                        end #else if (relationship exists or not)
+                    end #end else if  (result is empty or nor)
+                end #for
+            end #let i
+        end # end if k>1
+
+#### units_on variable:
+        if !isempty(res_units_on)
+            let i=0
+                for ((u,) , result_values) in pack_trailing_dims(SpineModel.value(res_units_on))
+                    i += 1
+                    if isempty(result_values) # check if there's actually results for this variable
+                        continue
+                    else
+                        if (fix=Object("fix"), unit = u) in fix_unit_on.classes[1].relationships #if the relationship already exists
+                            index = findfirst(x ->x == (fix=Object("fix"), unit = u), fix_unit_on.classes[1].relationships) # find position in array
+                            for j = 1:length(result_values) # go through all the results of this relationship
+                                positions  = findall(x -> x == first(result_values[j]).t.start, ((((fix_unit_on.classes[1]).values[index]).fix_unit_on).value).indexes)
+                                if isempty(positions)#this means: relationship already exist, but not for this timestep
+                                    if first(result_values[j]).t in block_time_slices[Object("DA_quarterly-hours_initial_condition")] ##TODO: hard coded, how to make this universal?
+                                        # @show "this timeslice $(first(result_values[j]).t) -  rel already exist, adding new values"
+                                        push!(((((fix_unit_on.classes[1]).values[index]).fix_unit_on).value).indexes,(first(result_values[j]).t).start)
+                                        push!(((((fix_unit_on.classes[1]).values[index]).fix_unit_on).value).values, last(result_values[j]))
+                                    end
+                                else #this means: relationship already exist, and value already for this timestep -> replace it
+                                    if first(result_values[j]).t in block_time_slices[Object("DA_quarterly-hours_initial_condition")] ##TODO: hard coded, how to make this universal?
+                                        # @show "this timeslice $(first(result_values[j]).t) -  rel already exist, overwriting values"
+                                        ((((fix_unit_on.classes[1]).values[index]).fix_unit_on).value).values[positions] =  last(result_values[j])
+                                    end
+                                end
+                            end
+                        else
+                            # @show "now this"
+                            for res_val_length = 1:length(result_values)
+                                index2 = findfirst(x ->x == (fix=Object("fix"), unit = u), fix_unit_on.classes[1].relationships)
+                                if first(result_values[res_val_length]).t in block_time_slices[Object("DA_quarterly-hours_initial_condition")] ##TODO: hard coded, how to make this universal?
+                                    if index2 == nothing
+                                        push!(fix_unit_on.classes[1].relationships,(fix=Object("fix"), unit = u))
+                                        push!(fix_unit_on.classes[1].values,(fix_unit_on = SpineInterface.TimeSeriesCallable{Array{DateTime,1},Float64}(TimeSeries(DateTime[first(result_values[res_val_length]).t.start], [last(result_values[res_val_length])], false, false)),))
+                                    else
+                                        push!(((((fix_unit_on.classes[1]).values[index2]).fix_unit_on).value).indexes,(first(result_values[res_val_length]).t).start)
+                                        push!(((((fix_unit_on.classes[1]).values[index2]).fix_unit_on).value).values, last(result_values[res_val_length]))
+                                    end
+                            end
+                        end
+                        end #else if (relationship exists or not)
+                    end #end else if  (result is empty or nor)
+                end #for
+            end #let i
+        end # end if k>1
+        printstyled("Initializing model...\n"; bold=true)
+        @time begin
+            global m = Model(with_optimizer(optimizer))
+            m.ext[:variables] = Dict{Symbol,Dict}()
+            m.ext[:constraints] = Dict{Symbol,Dict}()
+            # Create decision variables
+            variable_flow(m)
+            variable_units_on(m)
+            variable_units_available(m)
+            variable_units_started_up(m)
+            variable_units_shut_down(m)
+            variable_trans(m)
+            variable_stor_state(m)
+            # Create objective function
+            objective_minimize_total_discounted_costs(m)
+        end
+        printstyled("Generating constraints...\n"; bold=true)
+        @time begin
+            println("[constraint_flow_capacity]")
+            @time constraint_flow_capacity(m)
+            println("[constraint_fix_ratio_out_in_flow]")
+            @time constraint_fix_ratio_out_in_flow(m)
+            println("[constraint_max_ratio_out_in_flow]")
+            @time constraint_max_ratio_out_in_flow(m)
+            println("[constraint_min_ratio_out_in_flow]")
+            @time constraint_min_ratio_out_in_flow(m)
+            println("[constraint_fix_ratio_out_out_flow]")
+            @time constraint_fix_ratio_out_out_flow(m)
+            println("[constraint_max_ratio_out_out_flow]")
+            @time constraint_max_ratio_out_out_flow(m)
+            println("[constraint_fix_ratio_in_in_flow]")
+            @time constraint_fix_ratio_in_in_flow(m)
+            println("[constraint_max_ratio_in_in_flow]")
+            @time constraint_max_ratio_in_in_flow(m)
+            println("[constraint_fix_ratio_out_in_trans]")
+            @time constraint_fix_ratio_out_in_trans(m)
+            println("[constraint_max_ratio_out_in_trans]")
+            @time constraint_max_ratio_out_in_trans(m)
+            println("[constraint_min_ratio_out_in_trans]")
+            @time constraint_min_ratio_out_in_trans(m)
+            println("[constraint_trans_capacity]")
+            @time constraint_trans_capacity(m)
+            println("[constraint_nodal_balance]")
+            @time constraint_nodal_balance(m)
+            println("[constraint_max_cum_in_flow_bound]")
+            @time constraint_max_cum_in_flow_bound(m)
+            println("[constraint_stor_capacity]")
+            @time constraint_stor_capacity(m)
+            println("[constraint_stor_state]")
+            @time constraint_stor_state(m)
+            println("[constraint_units_on]")
+            @time constraint_units_on(m)
+            println("[constraint_units_available]")
+            @time constraint_units_available(m)
+            println("[constraint_minimum_operating_point]")
+            @time constraint_minimum_operating_point(m)
+            println("[constraint_min_down_time]")
+            @time constraint_min_down_time(m)
+            println("[constraint_min_up_time]")
+            @time constraint_min_up_time(m)
+            println("[constraint_unit_state_transition]")
+            @time constraint_unit_state_transition(m)
+            println("[extend]")
+            @time extend(m)
+        end
+        printstyled("Solving model...\n"; bold=true)
+        @time optimize!(m)
+        status = termination_status(m)
+        if status == MOI.OPTIMAL
+            println("Optimal solution found")
+            println("Objective function value: $(objective_value(m))")
+            printstyled("Writing report...\n"; bold=true)
+            write_report(m, url_out,key_dict, val_dict, new_dict,false)
+        else
+            break
+        end
+        printstyled("Done.\n"; bold=true)
+        res_flow = get(m.ext[:variables], Object("flow").name, nothing) # this is required for the enxt loop
+        res_trans = get(m.ext[:variables], Object("trans").name, nothing) # this is required for the enxt loop
+        res_units_on = get(m.ext[:variables], Object("units_on").name, nothing) # this is required for the enxt loop
+    end
+    write_report(m, url_out,key_dict, val_dict, new_dict,true)
+    # cleanup && notusing_spinedb(url_in, @__MODULE__)
+end
+
+
+function write_report(m, default_url, key_dict, val_dict, new_dict,final) ####### always have a look -> these value dicts will need a key to identify out put variable...
+    reports = Dict()
+    for (rpt, out) in report__output()
+        out_var = get(m.ext[:variables], out.name, nothing)
+        if out_var === nothing
+            @warn "can't find output '$(out.name)'"
+            continue
+        end
+        url = output_db_url(report=rpt)
+        url === nothing && (url = default_url)
+        url_reports = get!(reports, url, Dict())
+        out_parameters = get!(url_reports, rpt.name, Dict())
+        out_parameters[out.name] = d = Dict()
+        # resolve marge:
+        # for (key, val) in pack_trailing_dims(value(out_var))
+        #     inds, vals = zip(val...)
+        #     d[key] = TimeSeries(collect(inds), collect(vals), false, false)
+        for (key, val) in pack_trailing_dims(SpineModel.value(out_var)) ### key: relationship (u,n,c,d); val: Array of tuples as in (t,value)
+            if key in key_dict[out.name] ### for the case that there is already the key existing/ rel already in output vars
+                pos = findfirst(x -> x == key, key_dict[out.name]) ### look up position
+                for i = 1:length(val) ### go through all results of this run (for this relationship)
+                    was_found = false
+                    for k = 1:length(val_dict[out.name][pos]) ### go through all already existing results
+                         if first(val[i]).t == (first(val_dict[out.name][pos][k]).t) ### if there is already a value for this timeslice
+                             val_dict[out.name][pos][k] = val[i] ### reassign to new value
+                             was_found = true
+                        end
+                    end
+                    if !was_found
+                        push!(val_dict[out.name][pos],val[i]) ### else push complet results for this relitonhsip
+                    end
+                end
+            else ## rel does not exist yet, so push to dict
+                push!(key_dict[out.name],key)
+                push!(val_dict[out.name],val)
+            end
+        end
+        new_dict[out.name] = []
+        for i = 1:length(val_dict[out.name])
+            push!(new_dict[out.name],(key_dict[out.name][i],val_dict[out.name][i]))
+        end ### rather ineffieceint, does the job for now
+        if final == true
+            for (key, val) in new_dict[out.name]
+                inds_dict = Array{NamedTuple{(:t,),Tuple{TimeSlice}},1}()
+                vals_dict= []
+                for j = 1:length(val)
+                    push!(vals_dict,last(val[j]))
+                    push!(inds_dict,val[j][1])
+                end
+                    TimeSeries(inds_dict, vals_dict, false, false)
+                    d[key] = to_database(TimeSeries(inds_dict, vals_dict, false, false))
+            end ### write results to database
+        end
+    end
+    # see merge
+    # for (url, url_reports) in reports
+    #     for (report, out_parameters) in url_reports
+    #         write_parameters(out_parameters, url; report=string(report))
+    if final == true
+        for (url, url_reports) in reports
+            for (report, out_parameters) in url_reports
+                write_parameters(url; report=report, out_parameters...)
+            end
+        end
+    end
+    key_dict,val_dict,new_dict
+end
+
+
+
+"""
+    pack_trailing_dims(dictionary::Dict, n::Int64=1)
+
+An equivalent dictionary where the last `n` dimensions are packed into a matrix
+"""
+function pack_trailing_dims(dictionary::Dict{S,T}, n::Int64=1) where {S<:NamedTuple,T}
+    left_dict = Dict{Any,Any}()
+    for (key, value) in dictionary
+        # TODO: handle length(key) < n and stuff like that?
+        left_key = NamedTuple{Tuple(collect(keys(key))[1:end-n])}(collect(values(key))[1:end-n])
+        right_key = NamedTuple{Tuple(collect(keys(key))[end-n+1:end])}(collect(values(key))[end-n+1:end])
+        right_dict = get!(left_dict, left_key, Dict())
+        right_dict[right_key] = value
+    end
+    if n > 1
+        Dict(key => reshape([(k, v) for (k, v) in sort(collect(value))], n, :) for (key, value) in left_dict)
+    else
+        Dict(key => [(k, v) for (k, v) in sort(collect(value))] for (key, value) in left_dict)
+    end
+end
+
+"""
+    value(d::Dict)
+
+An equivalent dictionary where `JuMP.VariableRef` values are replaced by their `JuMP.value`.
+"""
+value(d::Dict{K,V}) where {K,V} = Dict{K,Any}(k => v isa JuMP.VariableRef ? JuMP.value(v) : v for (k, v) in d)
+
+"""
+    formulation(d::Dict)
+
+An equivalent dictionary where `JuMP.ConstraintRef` values are replaced by a `String` showing their formulation.
+"""
+formulation(d::Dict{K,JuMP.ConstraintRef}) where {K} = Dict{K,Any}(k => sprint(show, v) for (k, v) in d)