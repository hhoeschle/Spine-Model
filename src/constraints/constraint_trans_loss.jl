#############################################################################
# Copyright (C) 2017 - 2018  Spine Project
#
# This file is part of Spine Model.
#
# Spine Model is free software: you can redistribute it and/or modify
# it under the terms of the GNU Lesser General Public License as published by
# the Free Software Foundation, either version 3 of the License, or
# (at your option) any later version.
#
# Spine Model is distributed in the hope that it will be useful,
# but WITHOUT ANY WARRANTY; without even the implied warranty of
# MERCHANTABILITY or FITNESS FOR A PARTICULAR PURPOSE. See the
# GNU Lesser General Public License for more details.
#
# You should have received a copy of the GNU Lesser General Public License
# along with this program.  If not, see <http://www.gnu.org/licenses/>.
#############################################################################


"""
    constraint_trans_loss(m::Model, trans)

Enforce losses on transmissions depending on the observed direction if the parameter
`trans_loss(connection=conn, node1=i, node2=j)` is specified.

#Examples
```julia
trans_loss(connection=con, node1=i, node2=j) != trans_loss(connection=con, node2=i, node1=j)
```
"""
function constraint_trans_loss(m::Model, trans, timeslicemap)
    @butcher for (conn, i, j) in connection__node__node(), t=1:number_of_timesteps(time=:timer)
<<<<<<< HEAD
        (trans_loss(connection=conn, node=i) != 0) || continue
=======
        (trans_loss(connection__node=(conn, i)) != nothing) || continue
>>>>>>> b71d63ad
        @constraint(
            m,
            + (trans[conn, i, t])
                * trans_loss(connection__node=(conn, j))
            >=
            - (trans[conn, j, t]))
        (trans_loss(connection__node=(conn, j)) != nothing) || continue
        @constraint(
            m,
            + (trans[conn, j, t])
                * trans_loss(connection__node=(conn, i))
            >=
            - (trans[conn, i, t]))
    end
end<|MERGE_RESOLUTION|>--- conflicted
+++ resolved
@@ -31,11 +31,7 @@
 """
 function constraint_trans_loss(m::Model, trans, timeslicemap)
     @butcher for (conn, i, j) in connection__node__node(), t=1:number_of_timesteps(time=:timer)
-<<<<<<< HEAD
-        (trans_loss(connection=conn, node=i) != 0) || continue
-=======
         (trans_loss(connection__node=(conn, i)) != nothing) || continue
->>>>>>> b71d63ad
         @constraint(
             m,
             + (trans[conn, i, t])
