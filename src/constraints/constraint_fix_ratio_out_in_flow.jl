#############################################################################
# Copyright (C) 2017 - 2018  Spine Project
#
# This file is part of Spine Model.
#
# Spine Model is free software: you can redistribute it and/or modify
# it under the terms of the GNU Lesser General Public License as published by
# the Free Software Foundation, either version 3 of the License, or
# (at your option) any later version.
#
# Spine Model is distributed in the hope that it will be useful,
# but WITHOUT ANY WARRANTY; without even the implied warranty of
# MERCHANTABILITY or FITNESS FOR A PARTICULAR PURPOSE. See the
# GNU Lesser General Public License for more details.
#
# You should have received a copy of the GNU Lesser General Public License
# along with this program.  If not, see <http://www.gnu.org/licenses/>.
#############################################################################


"""
    constraint_fix_ratio_out_in_flow(m::Model, flow)

Fix ratio between the output `flow` of a `commodity_group` to an input `flow` of a
`commodity_group` for each `unit` for which the parameter `fix_ratio_out_in_flow`
is specified.
"""

# Since all functions to generate the constraint are in the constraints folder, could we rename the files by removing 'constraint_'?
# good idea, but it looks like doesn't work?
function constraint_fix_ratio_out_in_flow(m::Model, flow)
    for (u, cg_out, cg_in) in unit__out_commodity_group__in_commodity_group()
        time_slices_constraint_out = []
        time_slices_constraint_in = []
        ## get all time_slices for which the flow variables are defined (direction = :out)
        for c_out in commodity_group__commodity(commodity_group=cg_out)
            for (n, tblock) in commodity__node__unit__direction__temporal_block(unit=u, direction=:out, commodity=c_out)
                for t in time_slice(temporal_block=tblock)
                    push!(time_slices_constraint_out ,t)
                end
            end
        end
        ## get all time_slices for which the flow variables are defined (direction = :in)
        for c_in in commodity_group__commodity(commodity_group=cg_in)
            for (n, tblock) in commodity__node__unit__direction__temporal_block(unit=u, direction=:in, commodity=c_in)
                for t in time_slice(temporal_block=tblock)
                    push!(time_slices_constraint_in, t)
                end
            end
        end
        ## remove duplicates (e.g. if two flows of the same direction are defined on the same temp level)
        unique!(time_slices_constraint_out)
        unique!(time_slices_constraint_in)
        ## look for overlapping timeslice -> only timeslices which actually have an overlap should be considered
        overlaps = t_overlaps_t(t_overlap1 = time_slices_constraint_in,t_overlap2 = time_slices_constraint_out)

        ## within overlapping timeslices -> get the ones with highest resolution
        # TODO: how to handle if timeslices are not ordered, include ordering (-> is this always the case anyways)

######## give flow keys? e.g. for flow in flowkeys ...
<<<<<<< HEAD
        @butcher for t in t_top_level(t_list = overlaps)
            if fix_ratio_out_in_flow(unit__out_commodity_group__in_commodity_group=(u, cg_out, cg_in))(t=t) == nothing
=======
        @butcher for t in constraint_generate_on
            if fix_ratio_out_in_flow(unit=u, commodity_group1=cg_out, commodity_group2=cg_in)(t=t) == nothing
>>>>>>> 4e3f7430
                continue
            end
            @constraint(
                m,
                + reduce(
                    +,
                    flow[c_out, n, u, :out, t1] * t1.duration.value
                    for c_out in commodity_group__commodity(commodity_group=cg_out)
                        for (n, tblock) in commodity__node__unit__direction__temporal_block(
                                unit=u, direction=:out, commodity=c_out)
                            for t1 in t_in_t(t_long=t)
                                if haskey(flow,(c_out,n,u,:out,t1));
                    init= 0
                )
                ==
                + fix_ratio_out_in_flow(unit=u, commodity_group1=cg_out, commodity_group2=cg_in)(t=t)
                    * reduce(
                        +,
                        flow[c_in, n, u, :in, t2] * t2.duration.value
                        for c_in in commodity_group__commodity(commodity_group=cg_in)
                            for (n, tblock) in commodity__node__unit__direction__temporal_block(
                                    unit=u, direction=:in, commodity=c_in)
                                for t2 in t_in_t(t_long=t)
                                    if haskey(flow,(c_in,n,u,:in,t2));
                        init = 0
                    )
            )
        end
    end
end<|MERGE_RESOLUTION|>--- conflicted
+++ resolved
@@ -58,13 +58,8 @@
         # TODO: how to handle if timeslices are not ordered, include ordering (-> is this always the case anyways)
 
 ######## give flow keys? e.g. for flow in flowkeys ...
-<<<<<<< HEAD
         @butcher for t in t_top_level(t_list = overlaps)
-            if fix_ratio_out_in_flow(unit__out_commodity_group__in_commodity_group=(u, cg_out, cg_in))(t=t) == nothing
-=======
-        @butcher for t in constraint_generate_on
             if fix_ratio_out_in_flow(unit=u, commodity_group1=cg_out, commodity_group2=cg_in)(t=t) == nothing
->>>>>>> 4e3f7430
                 continue
             end
             @constraint(
