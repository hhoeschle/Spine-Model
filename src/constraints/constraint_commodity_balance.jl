--- conflicted
+++ resolved
@@ -1,18 +1,3 @@
-<<<<<<< HEAD
-function constraint_commodity_balance(m::Model,flow, trans)
-    @constraint(m, [n in node(), t=1:number_of_timesteps(time ="timer"); !(p_Demand(node = n,t = t)===nothing)],
-        + sum(flow[c, n,u, "out", t] for c in commodity(), u in unit() if [c,n,u] in commodity_node_unit_direction(direction = "out"))
-        ==
-        + p_Demand(node = n, t = t)
-        + sum(flow[c, n,u, "in", t] for c in commodity(), u in unit() if [c,n,u] in commodity_node_unit_direction(direction = "in"))
-        + sum(trans[k,n,j,t] for k in connection(), j in node() if [k,n,j] in connection_node_node())
-    )
-    @constraint(m, [n in node(), t=1:number_of_timesteps(time = "timer"); (p_Demand(node = n,t = t)===nothing)],
-        + sum(flow[c, n,u, "out", t] for c in commodity(), u in unit() if [c,n,u] in commodity_node_unit_direction(direction = "out"))
-        ==
-        + sum(flow[c, n,u, "in", t] for c in commodity(), u in unit() if [c,n,u] in commodity_node_unit_direction(direction = "in"))
-        + sum(trans[k,n,j,t] for k in connection(), j in node() if [k,n,j] in connection_node_node())
-=======
 function constraint_commodity_balance(m::Model, flow, trans)
     @constraint(m, [n in node(), t=1:number_of_timesteps(time="timer"); demand(node=n, t=t) != nothing],
         + sum(flow[c, n, u, "out", t] for u in unit(), c in commodity()
@@ -32,6 +17,5 @@
             if [n, "in"] in commodity__node__unit__direction(unit=u, commodity=c))
         + sum(trans[k, n, j, t] for k in connection(), j in node()
             if [n] in connection__node__node(connection=k, node2=j))
->>>>>>> c69af38b
     )
 end