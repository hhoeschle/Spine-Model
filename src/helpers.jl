--- conflicted
+++ resolved
@@ -103,28 +103,6 @@
     return list_of_pairs
 end
 
-<<<<<<< HEAD
-function get_all_unit_node_pairs()
-    """
-    return: list of all unit node connection lists [["gas","n1","u1", "in"], ["gas","n1","u2", "out"],...] (commidity, node, unit, in/out)
-    """
-    NodeUnitConnection = "NodeUnitConnection"
-    list_of_pairs=[]
-    for u in unit()
-        for n in eval(parse(:($NodeUnitConnection)))(u)
-
-        end
-    end
-
-end
-
-# 
-# function get_units_of_unitgroup(unitgroup)
-#     unitgroup_unit_relationship_name="UnitGroup_Unit_rel"
-#     # jfo[relationship_name][unitgroup]
-#     eval(parse(:($unitgroup_unit_relationship_name)))(unitgroup)
-# end
-=======
 function get_units_of_unitgroup(unitgroup)
     #giving relationship names as string -> todo: change
     unitgroup_unit_relationship_name="UnitGroup_Unit_rel"
@@ -157,5 +135,4 @@
         end
     end
     return list_of_connections
-end
->>>>>>> 144eb162
+end